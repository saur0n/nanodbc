//! \file nanodbc.cpp Implementation details.

#include "nanodbc.h"

#include <algorithm>
#include <cassert>
#include <clocale>
#include <cstdio>
#include <cstring>
#include <ctime>
#include <map>

#if defined(_MSC_VER) && _MSC_VER <= 1500
    // silence spurious Visual C++ 2005 warnings 
    #pragma warning(disable:4244)
    #pragma warning(disable:4312)
#endif

#ifdef __APPLE__
    // silence spurious OS X deprecation warnings
    #define MAC_OS_X_VERSION_MIN_REQUIRED MAC_OS_X_VERSION_10_6
#endif

#ifdef _WIN32
    // needs to be included above sql.h for windows
    #include <windows.h>
#endif

#include <sql.h>
#include <sqlext.h>

///////////////////////////////////////////////////////////////////////////////
// Unicode Support
///////////////////////////////////////////////////////////////////////////////
#if defined(_MSC_VER) && _MSC_VER <= 1400
    #ifdef NANODBC_USE_UNICODE
        #define NANODBC_TEXT(s) L ## s
        #define NANODBC_SSCANF std::swscanf
        #define NANODBC_SNPRINTF std::swprintf
        #define NANODBC_STRFTIME std::wcsftime
        #define NANODBC_STRLEN std::wcslen
        #define NANODBC_UNICODE(f) f ## W
        #define NANODBC_SQLCHAR SQLWCHAR
    #else
        #define NANODBC_TEXT(s) s
        #define NANODBC_SSCANF std::sscanf
        #define NANODBC_SNPRINTF _snprintf
        #define NANODBC_STRFTIME std::strftime
        #define NANODBC_STRLEN std::strlen
        #define NANODBC_UNICODE(f) f
        #define NANODBC_SQLCHAR SQLCHAR
    #endif
#else
    #ifdef NANODBC_USE_UNICODE
        #define NANODBC_TEXT(s) L ## s
        #define NANODBC_SSCANF std::swscanf
        #define NANODBC_SNPRINTF std::swprintf
        #define NANODBC_STRFTIME std::wcsftime
        #define NANODBC_STRLEN std::wcslen
        #define NANODBC_UNICODE(f) f ## W
        #define NANODBC_SQLCHAR SQLWCHAR
    #else
        #define NANODBC_TEXT(s) s
        #define NANODBC_SSCANF std::sscanf
        #define NANODBC_SNPRINTF std::snprintf
        #define NANODBC_STRFTIME std::strftime
        #define NANODBC_STRLEN std::strlen
        #define NANODBC_UNICODE(f) f
        #define NANODBC_SQLCHAR SQLCHAR
    #endif
#endif

///////////////////////////////////////////////////////////////////////////////
// ODBC API Interface
///////////////////////////////////////////////////////////////////////////////
#define NANODBC_STRINGIZE_I(text) #text
#define NANODBC_STRINGIZE(text) NANODBC_STRINGIZE_I(text)

// By making all calls to ODBC functions through this macro, we can easily get
// runtime debugging information of which ODBC functions are being called,
// in what order, and with what parameters by defining NANODBC_ODBC_API_DEBUG.
#ifdef NANODBC_ODBC_API_DEBUG
    #include <iostream>
    #define NANODBC_CALL_RC(FUNC, RC, ...)                                    \
        do {                                                                  \
            std::cerr << __FILE__ ":" NANODBC_STRINGIZE(__LINE__) " "         \
                NANODBC_STRINGIZE(FUNC) "(" #__VA_ARGS__ ")" << std::endl;    \
            RC = FUNC(__VA_ARGS__);                                           \
        } while(false)                                                        \
        /**/
    #define NANODBC_CALL(FUNC, ...)                                           \
        do {                                                                  \
            std::cerr << __FILE__ ":" NANODBC_STRINGIZE(__LINE__) " "         \
                NANODBC_STRINGIZE(FUNC) "(" #__VA_ARGS__ ")" << std::endl;    \
            FUNC(__VA_ARGS__);                                                \
        } while(false)                                                        \
        /**/
#else
    #define NANODBC_CALL_RC(FUNC, RC, ...) RC = FUNC(__VA_ARGS__)
    #define NANODBC_CALL(FUNC, ...) FUNC(__VA_ARGS__)
#endif

///////////////////////////////////////////////////////////////////////////////
// Error and Exception Handling
///////////////////////////////////////////////////////////////////////////////

namespace
{
    // Easy way to check if a return code signifies success.
    inline bool success(RETCODE rc)
    {
        return rc == SQL_SUCCESS || rc == SQL_SUCCESS_WITH_INFO;
    }

    // Returns the array size
    template<typename T, std::size_t N>
    inline std::size_t arrlen(T(&)[N])
    {
        return N;
    }

    // Operates like strlen() on a character array
    template<typename T, std::size_t N>
    inline std::size_t strarrlen(T(&a)[N])
    {
        const T* s = &a[0];
        std::size_t i = 0;
        while(*s++ && i < N) i++;
        return i;
    }

    // Attempts to get the last ODBC error as a string.
    inline std::string last_error(SQLHANDLE handle, SQLSMALLINT handle_type)
    {
        NANODBC_SQLCHAR sql_state[6];
        NANODBC_SQLCHAR sql_message[SQL_MAX_MESSAGE_LENGTH];
        SQLINTEGER native_error;
        SQLSMALLINT total_bytes;
        RETCODE rc;
        NANODBC_CALL_RC(
            SQLGetDiagRec
            , rc
            , handle_type
            , handle
            , 1
            , sql_state
            , &native_error
            , sql_message
            , sizeof(sql_message)
            , &total_bytes);
        if(success(rc))
        {
            std::string status(&sql_state[0], &sql_state[arrlen(sql_state)]);
            status += ": ";
            status += std::string(&sql_message[0], &sql_message[strarrlen(sql_message)]);
            return status;
        }
        return "Unknown Error: SQLGetDiagRec() call failed";
    }
} // namespace

namespace nanodbc
{
    type_incompatible_error::type_incompatible_error()
    : std::runtime_error("type incompatible") { }
    
    const char* type_incompatible_error::what() const throw()
    {
        return std::runtime_error::what();
    }

    null_access_error::null_access_error()
    : std::runtime_error("null access") { }
    
    const char* null_access_error::what() const throw()
    {
        return std::runtime_error::what();
    }

    index_range_error::index_range_error()
    : std::runtime_error("index out of range") { }
    
    const char* index_range_error::what() const throw()
    {
        return std::runtime_error::what();
    }

    programming_error::programming_error(const std::string& info)
    : std::runtime_error(info.c_str()) { }
    
    const char* programming_error::what() const throw()
    {
        return std::runtime_error::what();
    }

    database_error::database_error(void* handle, short handle_type, const std::string& info)
    : std::runtime_error(info + last_error(handle, handle_type)) { }

    const char* database_error::what() const throw()
    {
        return std::runtime_error::what();
    }
} // namespace nanodbc

// Throwing exceptions using NANODBC_THROW_DATABASE_ERROR enables file name
// and line numbers to be inserted into the error message. Useful for debugging.
#define NANODBC_THROW_DATABASE_ERROR(handle, handle_type)                     \
    throw nanodbc::database_error(                                            \
        handle                                                                \
        , handle_type                                                         \
        , __FILE__ ":" NANODBC_STRINGIZE(__LINE__) ": ")                      \
    /**/

///////////////////////////////////////////////////////////////////////////////
// Implementation Details
///////////////////////////////////////////////////////////////////////////////

namespace
{
    using namespace std; // if int64_t is in std namespace (in c++11)

    // A utility for calculating the ctype, sqltype, and format specifiers for the given type T.
    // I essentially create a lookup table based on the MSDN ODBC documentation.
    // See http://msdn.microsoft.com/en-us/library/windows/desktop/ms714556(v=vs.85).aspx for details.
    template<class T>
    struct sql_type_info { };

    template<>
    struct sql_type_info<char>
    { 
        static const SQLSMALLINT ctype = SQL_C_CHAR; 
        static const SQLSMALLINT sqltype = SQL_CHAR;
        static const nanodbc::string_type::value_type* const format; 
    };

    template<>
    struct sql_type_info<wchar_t>
    { 
        static const SQLSMALLINT ctype = SQL_C_WCHAR; 
        static const SQLSMALLINT sqltype = SQL_WCHAR;
        static const nanodbc::string_type::value_type* const format; 
    };

    template<>
    struct sql_type_info<short>
    {
        static const SQLSMALLINT ctype = SQL_C_SSHORT;
        static const SQLSMALLINT sqltype = SQL_SMALLINT; 
        static const nanodbc::string_type::value_type* const format;
    };

    template<>
    struct sql_type_info<unsigned short>
    { 
        static const SQLSMALLINT ctype = SQL_C_USHORT; 
        static const SQLSMALLINT sqltype = SQL_SMALLINT;    
        static const nanodbc::string_type::value_type* const format; 
    };

    template<>
    struct sql_type_info<int32_t>
    { 
        static const SQLSMALLINT ctype = SQL_C_SLONG; 
        static const SQLSMALLINT sqltype = SQL_INTEGER; 
        static const nanodbc::string_type::value_type* const format; 
    };

    template<>
    struct sql_type_info<uint32_t>
    { 
        static const SQLSMALLINT ctype = SQL_C_ULONG; 
        static const SQLSMALLINT sqltype = SQL_INTEGER; 
        static const nanodbc::string_type::value_type* const format; 
    };

    template<>
    struct sql_type_info<int64_t>
    {
        static const SQLSMALLINT ctype = SQL_C_SBIGINT;
        static const SQLSMALLINT sqltype = SQL_BIGINT;
        static const nanodbc::string_type::value_type* const format;
    };

    template<>
    struct sql_type_info<uint64_t>
    {
        static const SQLSMALLINT ctype = SQL_C_UBIGINT;
        static const SQLSMALLINT sqltype = SQL_BIGINT;
        static const nanodbc::string_type::value_type* const format;
    };

    template<>
    struct sql_type_info<float>
    { 
        static const SQLSMALLINT ctype = SQL_C_FLOAT; 
        static const SQLSMALLINT sqltype = SQL_FLOAT;
        static const nanodbc::string_type::value_type* const format; 
    };

    template<>
    struct sql_type_info<double>
    { 
        static const SQLSMALLINT ctype = SQL_C_DOUBLE; 
        static const SQLSMALLINT sqltype = SQL_DOUBLE;
        static const nanodbc::string_type::value_type* const format; 
    };

    template<>
    struct sql_type_info<std::string>
    { 
        static const SQLSMALLINT ctype = SQL_C_CHAR; 
        static const SQLSMALLINT sqltype = SQL_VARCHAR;
        static const nanodbc::string_type::value_type* const format; 
    };

    template<>
    struct sql_type_info<std::wstring>
    { 
        static const SQLSMALLINT ctype = SQL_C_WCHAR; 
        static const SQLSMALLINT sqltype = SQL_WVARCHAR;
        static const nanodbc::string_type::value_type* const format; 
    };

    template<>
    struct sql_type_info<nanodbc::date>
    { 
        static const SQLSMALLINT ctype = SQL_C_DATE; 
        static const SQLSMALLINT sqltype = SQL_DATE;
    };

    template<>
    struct sql_type_info<nanodbc::timestamp>
    { 
        static const SQLSMALLINT ctype = SQL_C_TIMESTAMP; 
        static const SQLSMALLINT sqltype = SQL_TIMESTAMP;
    };

    const nanodbc::string_type::value_type* const sql_type_info<wchar_t>::format = NANODBC_TEXT("%lc");
    const nanodbc::string_type::value_type* const sql_type_info<short>::format = NANODBC_TEXT("%hd");
    const nanodbc::string_type::value_type* const sql_type_info<unsigned short>::format = NANODBC_TEXT("%hu");
    const nanodbc::string_type::value_type* const sql_type_info<int32_t>::format = NANODBC_TEXT("%ld");
    const nanodbc::string_type::value_type* const sql_type_info<uint32_t>::format = NANODBC_TEXT("%lu");
    const nanodbc::string_type::value_type* const sql_type_info<int64_t>::format = NANODBC_TEXT("%ld");
    const nanodbc::string_type::value_type* const sql_type_info<uint64_t>::format = NANODBC_TEXT("%lu");
    const nanodbc::string_type::value_type* const sql_type_info<float>::format = NANODBC_TEXT("%f");
    const nanodbc::string_type::value_type* const sql_type_info<double>::format = NANODBC_TEXT("%lf");

    // Converts the given string to the given type T.
    template<class T>
    inline T convert(const nanodbc::string_type& s)
    {
        T value;
        NANODBC_SSCANF(s.c_str(), sql_type_info<T>::format, &value);
        return value;
    }

    // Encapsulates resources needed for column binding.
    class bound_column
    {
    public:
        bound_column()
        : name_()
        , column_(0)
        , sqltype_(0)
        , sqlsize_(0)
        , scale_(0)
        , ctype_(0)
        , clen_(0)
        , blob_(false)
        , rowset_size_(0)
        , cbdata_(0)
        , pdata_(0)
        {

        }

        ~bound_column()
        {
            delete[] cbdata_;
            delete[] pdata_;
        }

    public:
        nanodbc::string_type name_;
        short column_;
        SQLSMALLINT sqltype_;
        SQLULEN sqlsize_;
        SQLSMALLINT scale_;
        SQLSMALLINT ctype_;
        SQLULEN clen_;
        bool blob_;
        long rowset_size_;
        nanodbc::null_type* cbdata_;
        char* pdata_;

    private:
        bound_column(const bound_column& rhs); // not defined
        bound_column& operator=(bound_column rhs); // not defined
    };

    // Allocates the native ODBC handles.
    inline void allocate_handle(SQLHENV& env, SQLHDBC& conn)
    {
        RETCODE rc;
        NANODBC_CALL_RC(SQLAllocHandle, rc, SQL_HANDLE_ENV, SQL_NULL_HANDLE, &env);
        if(!success(rc))
            NANODBC_THROW_DATABASE_ERROR(env, SQL_HANDLE_ENV);

        try
        {
            NANODBC_CALL_RC(SQLSetEnvAttr, rc, env, SQL_ATTR_ODBC_VERSION, (SQLPOINTER)SQL_OV_ODBC3, SQL_IS_UINTEGER);
            if(!success(rc))
                NANODBC_THROW_DATABASE_ERROR(env, SQL_HANDLE_ENV);

            NANODBC_CALL_RC(SQLAllocHandle, rc, SQL_HANDLE_DBC, env, &conn);
            if(!success(rc))
                NANODBC_THROW_DATABASE_ERROR(env, SQL_HANDLE_ENV);
        }
        catch(...)
        {
            NANODBC_CALL(SQLFreeHandle, SQL_HANDLE_ENV, env);
            throw;
        }
    }
} // namespace

///////////////////////////////////////////////////////////////////////////////
// Private Implementation: connection
///////////////////////////////////////////////////////////////////////////////

namespace nanodbc
{

class connection::connection_impl
{
public:
    connection_impl()
    : env_(0)
    , conn_(0)
    , connected_(false)
    , transactions_(0)
    , rollback_(false)
    {
        allocate_handle(env_, conn_);
    }

    connection_impl(const string_type& dsn, const string_type& user, const string_type& pass, long timeout)
    : env_(0)
    , conn_(0)
    , connected_(false)
    , transactions_(0)
    , rollback_(false)
    {
        allocate_handle(env_, conn_);
        try
        {
            connect(dsn, user, pass, timeout);
        }
        catch(...)
        {
            NANODBC_CALL(SQLFreeHandle, SQL_HANDLE_DBC, conn_);
            NANODBC_CALL(SQLFreeHandle, SQL_HANDLE_ENV, env_);
            throw;
        }
    }

    connection_impl(const string_type& connection_string, long timeout)
    : env_(0)
    , conn_(0)
    , connected_(false)
    , transactions_(0)
    , rollback_(false)
    {
        allocate_handle(env_, conn_);
        try
        {
            connect(connection_string, timeout);
        }
        catch(...)
        {
            NANODBC_CALL(SQLFreeHandle, SQL_HANDLE_DBC, conn_);
            NANODBC_CALL(SQLFreeHandle, SQL_HANDLE_ENV, env_);
            throw;
        }
    }

    ~connection_impl() throw()
    {
        try
        {
            disconnect();
        }
        catch(...)
        {
            // ignore exceptions thrown during disconnect
        }
        NANODBC_CALL(SQLFreeHandle, SQL_HANDLE_DBC, conn_);
        NANODBC_CALL(SQLFreeHandle, SQL_HANDLE_ENV, env_);
    }

    void connect(const string_type& dsn, const string_type& user, const string_type& pass, long timeout)
    {
        disconnect();

        RETCODE rc;
        NANODBC_CALL_RC(SQLFreeHandle, rc, SQL_HANDLE_DBC, conn_);
        if(!success(rc))
            NANODBC_THROW_DATABASE_ERROR(conn_, SQL_HANDLE_DBC);

        NANODBC_CALL_RC(SQLAllocHandle, rc, SQL_HANDLE_DBC, env_, &conn_);
        if(!success(rc))
            NANODBC_THROW_DATABASE_ERROR(env_, SQL_HANDLE_ENV);

        NANODBC_CALL_RC(SQLSetConnectAttr, rc, conn_, SQL_LOGIN_TIMEOUT, (SQLPOINTER)timeout, 0);
        if(!success(rc))
            NANODBC_THROW_DATABASE_ERROR(conn_, SQL_HANDLE_DBC);

        NANODBC_CALL_RC(
            NANODBC_UNICODE(SQLConnect)
            , rc
            , conn_
            , (NANODBC_SQLCHAR*)dsn.c_str(), SQL_NTS
            , user.empty() ? (NANODBC_SQLCHAR*)user.c_str() : 0, SQL_NTS
            , pass.empty() ? (NANODBC_SQLCHAR*)pass.c_str() : 0, SQL_NTS);
        if(!success(rc))
            NANODBC_THROW_DATABASE_ERROR(conn_, SQL_HANDLE_DBC);

        connected_ = success(rc);
    }

    void connect(const string_type& connection_string, long timeout)
    {
        disconnect();

        RETCODE rc;
        NANODBC_CALL_RC(SQLFreeHandle, rc, SQL_HANDLE_DBC, conn_);
        if(!success(rc))
            NANODBC_THROW_DATABASE_ERROR(conn_, SQL_HANDLE_DBC);

        NANODBC_CALL_RC(SQLAllocHandle, rc, SQL_HANDLE_DBC, env_, &conn_);
        if(!success(rc))
            NANODBC_THROW_DATABASE_ERROR(env_, SQL_HANDLE_ENV);

        NANODBC_CALL_RC(SQLSetConnectAttr, rc, conn_, SQL_LOGIN_TIMEOUT, (SQLPOINTER)timeout, 0);
        if(!success(rc))
            NANODBC_THROW_DATABASE_ERROR(conn_, SQL_HANDLE_DBC);

        NANODBC_SQLCHAR dsn[1024];
        SQLSMALLINT dsn_size = 0;
        NANODBC_CALL_RC(
            NANODBC_UNICODE(SQLDriverConnect)
            , rc
            , conn_
            , 0
            , (NANODBC_SQLCHAR*)connection_string.c_str(), SQL_NTS
            , dsn
            , sizeof(dsn) / sizeof(NANODBC_SQLCHAR)
            , &dsn_size
            , SQL_DRIVER_NOPROMPT);
        if(!success(rc))
            NANODBC_THROW_DATABASE_ERROR(conn_, SQL_HANDLE_DBC);

        connected_ = success(rc);
    }

    bool connected() const
    {
        return connected_;
    }

    void disconnect()
    {
        if(connected())
        {
            RETCODE rc;
            NANODBC_CALL_RC(SQLDisconnect, rc, conn_);
            if(!success(rc))
                NANODBC_THROW_DATABASE_ERROR(conn_, SQL_HANDLE_DBC);
        }
        connected_ = false;
    }

    std::size_t transactions() const
    {
        return transactions_;
    }

    void* native_dbc_handle() const
    {
        return conn_;
    }

    void* native_env_handle() const
    {
        return env_;
    }

    string_type driver_name() const
    {
        NANODBC_SQLCHAR name[1024];
        SQLSMALLINT length;
        RETCODE rc;
        NANODBC_CALL_RC(
            NANODBC_UNICODE(SQLGetInfo)
            , rc
            , conn_
            , SQL_DRIVER_NAME
            , name
            , sizeof(name) / sizeof(NANODBC_SQLCHAR)
            , &length);
        if(!success(rc))
            NANODBC_THROW_DATABASE_ERROR(conn_, SQL_HANDLE_DBC);
        return string_type(&name[0], &name[strarrlen(name)]);
    }

    std::size_t ref_transaction()
    {
        return --transactions_;
    }

    std::size_t unref_transaction()
    {
        return ++transactions_;
    }

    bool rollback() const
    {
        return rollback_;
    }

    void rollback(bool onoff)
    {
        rollback_ = onoff;
    }

private:
    connection_impl(const connection_impl&); // not defined
    connection_impl& operator=(const connection_impl&); // not defined

private:
    HENV env_;
    HDBC conn_;
    bool connected_;
    std::size_t transactions_;
    bool rollback_; // if true, this connection is marked for eventual transaction rollback
};

} // namespace nanodbc

///////////////////////////////////////////////////////////////////////////////
// Private Implementation: transaction
///////////////////////////////////////////////////////////////////////////////

namespace nanodbc
{

class transaction::transaction_impl
{
public:
    transaction_impl(const class connection& conn)
    : conn_(conn)
    , committed_(false)
    {
        if(conn_.transactions() == 0 && conn_.connected())
        {
            RETCODE rc;
            NANODBC_CALL_RC(
                SQLSetConnectAttr
                , rc
                , conn_.native_dbc_handle()
                , SQL_ATTR_AUTOCOMMIT
                , (SQLPOINTER)SQL_AUTOCOMMIT_OFF
                , SQL_IS_UINTEGER);
            if(!success(rc))
                NANODBC_THROW_DATABASE_ERROR(conn_.native_dbc_handle(), SQL_HANDLE_DBC);
        }
        conn_.ref_transaction();
    }

    ~transaction_impl() throw()
    {
        if(!committed_)
        {
            conn_.rollback(true);
            conn_.unref_transaction();
        }

        if(conn_.transactions() == 0 && conn_.rollback() && conn_.connected())
        {
            NANODBC_CALL(
                SQLEndTran
                , SQL_HANDLE_DBC
                , conn_.native_dbc_handle()
                , SQL_ROLLBACK);
            conn_.rollback(false);
            NANODBC_CALL(
                SQLSetConnectAttr
                , conn_.native_dbc_handle()
                , SQL_ATTR_AUTOCOMMIT
                , (SQLPOINTER)SQL_AUTOCOMMIT_ON
                , SQL_IS_UINTEGER);
        }
    }

    void commit()
    {
        if(committed_)
            return;
        committed_ = true;
        if(conn_.unref_transaction() == 0 && conn_.connected())
        {
            RETCODE rc;
            NANODBC_CALL_RC(
                SQLEndTran
                , rc
                , SQL_HANDLE_DBC
                , conn_.native_dbc_handle()
                , SQL_COMMIT);
            if(!success(rc))
                NANODBC_THROW_DATABASE_ERROR(conn_.native_dbc_handle(), SQL_HANDLE_DBC);
        }
    }

    void rollback() throw()
    {
        if(committed_)
            return;
        conn_.rollback(true);
    }

    class connection& connection()
    {
        return conn_;
    }

    const class connection& connection() const
    {
        return conn_;
    }

private:
    transaction_impl(const transaction_impl&); // not defined
    transaction_impl& operator=(const transaction_impl&); // not defined

private:
    class connection conn_;
    bool committed_;
};

} // namespace nanodbc

///////////////////////////////////////////////////////////////////////////////
// Private Implementation: statement
///////////////////////////////////////////////////////////////////////////////

namespace nanodbc
{

class statement::statement_impl
{
public:
    statement_impl()
    : stmt_(0)
    , open_(false)
    , conn_()
    {

    }

    statement_impl(class connection& conn)
    : stmt_(0)
    , open_(false)
    , conn_()
    {
        open(conn);
    }

    statement_impl(class connection& conn, const string_type& query, long timeout)
    : stmt_(0)
    , open_(false)
    , conn_()
    {
        prepare(conn, query, timeout);
    }

    ~statement_impl() throw()
    {
        if(open() && connected())
        {
            NANODBC_CALL(SQLCancel, stmt_);
            reset_parameters();
            NANODBC_CALL(SQLFreeHandle, SQL_HANDLE_STMT, stmt_);
        }
    }

    void open(class connection& conn)
    {
        close();
        RETCODE rc;
        NANODBC_CALL_RC(
            SQLAllocHandle
            , rc
            , SQL_HANDLE_STMT
            , conn.native_dbc_handle()
            , &stmt_);
        open_ = success(rc);
        if(!open_)
            NANODBC_THROW_DATABASE_ERROR(stmt_, SQL_HANDLE_STMT);
        conn_ = conn;
    }

    bool open() const
    {
        return open_;
    }

    bool connected() const
    {
        return conn_.connected();
    }

    const class connection& connection() const
    {
        return conn_;
    }

    class connection& connection()
    {
        return conn_;
    }

    void* native_statement_handle() const
    {
        return stmt_;
    }

    void close()
    {
        if(open() && connected())
        {
            RETCODE rc;
            NANODBC_CALL_RC(SQLCancel, rc, stmt_);
            if(!success(rc))
                NANODBC_THROW_DATABASE_ERROR(stmt_, SQL_HANDLE_STMT);

            reset_parameters();

            NANODBC_CALL_RC(SQLFreeHandle, rc, SQL_HANDLE_STMT, stmt_);
            if(!success(rc))
                NANODBC_THROW_DATABASE_ERROR(stmt_, SQL_HANDLE_STMT);
        }

        open_ = false;
        stmt_ = 0;
    }

    void cancel()
    {
        RETCODE rc;
        NANODBC_CALL_RC(SQLCancel, rc, stmt_);
        if(!success(rc))
            NANODBC_THROW_DATABASE_ERROR(stmt_, SQL_HANDLE_STMT);
    }

    void prepare(class connection& conn, const string_type& query, long timeout)
    {
        open(conn);
        prepare(query, timeout);
    }

    void prepare(const string_type& query, long timeout)
    {
        if(!open())
            throw programming_error("statement has no associated open connection");

        RETCODE rc;
        NANODBC_CALL_RC(
            NANODBC_UNICODE(SQLPrepare)
            , rc
            , stmt_
            , (NANODBC_SQLCHAR*)query.c_str()
            , (SQLINTEGER)query.size() );
        if(!success(rc))
            NANODBC_THROW_DATABASE_ERROR(stmt_, SQL_HANDLE_STMT);

        this->timeout(timeout);
    }

    void timeout(long timeout)
    {
        RETCODE rc;
        NANODBC_CALL_RC(
            SQLSetStmtAttr
            , rc
            , stmt_
            , SQL_ATTR_QUERY_TIMEOUT
            , (SQLPOINTER)timeout,
             0);
        if(!success(rc))
            NANODBC_THROW_DATABASE_ERROR(stmt_, SQL_HANDLE_STMT);       
    }

    result execute_direct(class connection& conn, const string_type& query, long batch_operations, long timeout, statement& statement)
    {
        open(conn);

        RETCODE rc;
        NANODBC_CALL_RC(
            SQLSetStmtAttr
            , rc
            , stmt_
            , SQL_ATTR_PARAMSET_SIZE
            , (SQLPOINTER)batch_operations
            , 0);
        if(!success(rc))
            NANODBC_THROW_DATABASE_ERROR(stmt_, SQL_HANDLE_STMT);

        this->timeout(timeout);

        NANODBC_CALL_RC(
            NANODBC_UNICODE(SQLExecDirect)
            , rc
            , stmt_
            , (NANODBC_SQLCHAR*)query.c_str()
            , SQL_NTS);
        if(!success(rc) && rc != SQL_NO_DATA)
            NANODBC_THROW_DATABASE_ERROR(stmt_, SQL_HANDLE_STMT);
        if(rc == SQL_NO_DATA)
            return result();
        return result(statement, batch_operations);
    }

    result execute(long batch_operations, long timeout, statement& statement)
    {
        RETCODE rc;
        NANODBC_CALL_RC(
            SQLSetStmtAttr
            , rc
            , stmt_
            , SQL_ATTR_PARAMSET_SIZE
            , (SQLPOINTER)batch_operations
            , 0);
        if(!success(rc) && rc != SQL_NO_DATA)
            NANODBC_THROW_DATABASE_ERROR(stmt_, SQL_HANDLE_STMT);

        this->timeout(timeout);

        NANODBC_CALL_RC(SQLExecute, rc, stmt_);
        if(!success(rc) && rc != SQL_NO_DATA)
            NANODBC_THROW_DATABASE_ERROR(stmt_, SQL_HANDLE_STMT);
        if(rc == SQL_NO_DATA)
            return result();
        return result(statement, batch_operations);
    }

    long affected_rows() const
    {
        SQLLEN rows;
        RETCODE rc;
        NANODBC_CALL_RC(SQLRowCount, rc, stmt_, &rows);
        if(!success(rc))
            NANODBC_THROW_DATABASE_ERROR(stmt_, SQL_HANDLE_STMT);
        return rows;
    }

    short columns() const
    {
        SQLSMALLINT cols;
        RETCODE rc;
        NANODBC_CALL_RC(SQLNumResultCols, rc, stmt_, &cols);
        if(!success(rc))
            NANODBC_THROW_DATABASE_ERROR(stmt_, SQL_HANDLE_STMT);
        return cols;
    }

    void reset_parameters() throw()
    {
        NANODBC_CALL(SQLFreeStmt, stmt_, SQL_RESET_PARAMS);
    }

    unsigned long parameter_size(short param) const
    {
        RETCODE rc;
        SQLSMALLINT data_type;
        SQLULEN parameter_size;
        NANODBC_CALL_RC(
            SQLDescribeParam
            , rc
            , stmt_
            , param + 1
            , &data_type
            , &parameter_size
            , 0
            , 0);
        if(!success(rc))
            NANODBC_THROW_DATABASE_ERROR(stmt_, SQL_HANDLE_STMT);
        return parameter_size;
    }

    template<class T>
<<<<<<< HEAD
    void bind_parameter(short param, const T* value, null_type* nulls, param_direction direction)
=======
    void bind_parameter(short param, const T* value, std::size_t value_length, null_type* nulls, param_direction direction)
>>>>>>> 0fb72cae
    {
        RETCODE rc;
        SQLSMALLINT data_type;
        SQLULEN parameter_size;
        NANODBC_CALL_RC(
            SQLDescribeParam
            , rc
            , stmt_
            , param + 1
            , &data_type
            , &parameter_size
            , 0
            , 0);
        if(!success(rc))
            NANODBC_THROW_DATABASE_ERROR(stmt_, SQL_HANDLE_STMT);

        SQLSMALLINT param_type;
        switch(direction)
        {
            default:
                assert(false);
                // fallthrough
            case PARAM_IN:
                param_type = SQL_PARAM_INPUT;
                break;
            case PARAM_OUT:
                param_type = SQL_PARAM_OUTPUT;
                break;
            case PARAM_INOUT:
                param_type = SQL_PARAM_INPUT_OUTPUT;
                break;
            case PARAM_RETURN:
                param_type = SQL_PARAM_OUTPUT;
                break;
        }

        NANODBC_CALL_RC(
            SQLBindParameter
            , rc
            , stmt_
            , param + 1
            , param_type
            , sql_type_info<T>::ctype
            , data_type
            , parameter_size // column size ignored for many types, but needed for strings
            , 0
            , (SQLPOINTER)value
            , value_length
            , nulls);
        if(!success(rc))
            NANODBC_THROW_DATABASE_ERROR(stmt_, SQL_HANDLE_STMT);
    }

private:
    statement_impl(const statement_impl&); // not defined
    statement_impl& operator=(const statement_impl&); // not defined

private:
    HSTMT stmt_;
    bool open_;
    class connection conn_;
};

} // namespace nanodbc

///////////////////////////////////////////////////////////////////////////////
// Private Implementation: result
///////////////////////////////////////////////////////////////////////////////

namespace nanodbc
{

class result::result_impl
{
public:
    result_impl(statement stmt, long rowset_size)
    : stmt_(stmt)
    , rowset_size_(rowset_size)
    , row_count_(0)
    , bound_columns_(0)
    , bound_columns_size_(0)
    , rowset_position_(0)
    , bound_columns_by_name_()
    {
        RETCODE rc;
        NANODBC_CALL_RC(
            SQLSetStmtAttr
            , rc
            , stmt_.native_statement_handle()
            , SQL_ATTR_ROW_ARRAY_SIZE
            , (SQLPOINTER)rowset_size_
            , 0);
        if(!success(rc))
            NANODBC_THROW_DATABASE_ERROR(stmt_.native_statement_handle(), SQL_HANDLE_STMT);

        NANODBC_CALL_RC(SQLSetStmtAttr
            , rc
            , stmt_.native_statement_handle()
            , SQL_ATTR_ROWS_FETCHED_PTR
            , &row_count_
            , 0);
        if(!success(rc))
            NANODBC_THROW_DATABASE_ERROR(stmt_.native_statement_handle(), SQL_HANDLE_STMT);
            
        auto_bind();
    }

    ~result_impl() throw()
    {
        before_move();
        delete[] bound_columns_;
    }

    void* native_statement_handle() const
    {
        return stmt_.native_statement_handle();
    }

    long rowset_size() const
    {
        return rowset_size_;
    }

    long affected_rows() const
    {
        return stmt_.affected_rows();
    }

    long rows() const throw()
    {
        return row_count_;
    }

    short columns() const
    {
        return stmt_.columns();
    }

    bool first()
    {
        rowset_position_ = 0;
        return fetch(0, SQL_FETCH_FIRST);
    }

    bool last()
    {
        rowset_position_ = 0;
        return fetch(0, SQL_FETCH_LAST);
    }

    bool next()
    {
        if(rows() && ++rowset_position_ < rowset_size_)
            return rowset_position_ < rows();
        rowset_position_ = 0;
        return fetch(0, SQL_FETCH_NEXT);
    }

    bool prior()
    {
        if(rows() && --rowset_position_ >= 0)
            return true;
        rowset_position_ = 0;
        return fetch(0, SQL_FETCH_PRIOR);
    }

    bool move(long row)
    {
        rowset_position_ = 0;
        return fetch(row, SQL_FETCH_ABSOLUTE);
    }

    bool skip(long rows)
    {
        rowset_position_ += rows;
        if(this->rows() && rowset_position_ < rowset_size_)
            return rowset_position_ < this->rows();
        rowset_position_ = 0;
        return fetch(rows, SQL_FETCH_RELATIVE);
    }

    unsigned long position() const
    {
        SQLULEN pos = 0; // necessary to initialize to 0
        RETCODE rc;
        NANODBC_CALL_RC(
            SQLGetStmtAttr
            , rc
            , stmt_.native_statement_handle()
            , SQL_ATTR_ROW_NUMBER
            , &pos
            , SQL_IS_UINTEGER
            , 0);
        if(!success(rc))
            NANODBC_THROW_DATABASE_ERROR(stmt_.native_statement_handle(), SQL_HANDLE_STMT);
        return pos - 1 + rowset_position_;
    }

    bool end() const throw()
    {
        SQLULEN pos = 0; // necessary to initialize to 0
        RETCODE rc;
        NANODBC_CALL_RC(
            SQLGetStmtAttr
            , rc
            , stmt_.native_statement_handle()
            , SQL_ATTR_ROW_NUMBER
            , &pos
            , SQL_IS_UINTEGER
            , 0);
        return (!success(rc) || rows() < 0 || pos - 1 > static_cast<unsigned long>(rows()));
    }

    bool is_null(short column) const
    {
        if(column >= bound_columns_size_)
            throw index_range_error();
        bound_column& col = bound_columns_[column];
        if(rowset_position_ >= rows())
            throw index_range_error();
        return col.cbdata_[rowset_position_] == SQL_NULL_DATA;
    }

    bool is_null(const string_type& column_name) const
    {
        const short column = this->column(column_name);
        return is_null(column);
    }

    string_type column_name(short column) const
    {
        if(column >= bound_columns_size_)
            throw index_range_error();
        return bound_columns_[column].name_;
    }

    long column_size(short column) const
    {
        if(column >= bound_columns_size_)
            throw index_range_error();
        bound_column& col = bound_columns_[column];
        return col.sqlsize_;
    }

    short column(const string_type& column_name) const
    {
        typedef std::map<string_type, bound_column*>::const_iterator iter;
        iter i = bound_columns_by_name_.find(column_name);
        if(i == bound_columns_by_name_.end())
            throw index_range_error();
        return i->second->column_;
    }

    int column_datatype(short column) const
    {
        if(column >= bound_columns_size_)
            throw index_range_error();
        bound_column& col = bound_columns_[column];
        return col.sqltype_;
    }

    int column_datatype(const string_type& column_name) const
    {
        const short column = this->column(column_name);
        bound_column& col = bound_columns_[column];
        return col.sqltype_;
    }

    bool next_result() const
    {
        RETCODE rc;
        NANODBC_CALL_RC(
            SQLMoreResults
            , rc
            , stmt_.native_statement_handle());
        if(rc == SQL_NO_DATA)
            return false;
        if(!success(rc))
            NANODBC_THROW_DATABASE_ERROR(stmt_.native_statement_handle(), SQL_HANDLE_STMT);
        return true;
    }

    template<class T>
    T get(short column) const
    {
        if(column >= bound_columns_size_)
            throw index_range_error();
        if(is_null(column))
            throw null_access_error();
        return get_impl<T>(column);
    }

    template<class T>
    T get(short column, const T& fallback) const
    {
        if(column >= bound_columns_size_)
            throw index_range_error();
        if(is_null(column))
            return fallback;
        return get_impl<T>(column);
    }

    template<class T>
    T get(const string_type& column_name) const
    {
        const short column = this->column(column_name);
        if(is_null(column))
            throw null_access_error();
        return get_impl<T>(column);
    }

    template<class T>
    T get(const string_type& column_name, const T& fallback) const
    {
        const short column = this->column(column_name);
        if(is_null(column))
            return fallback;
        return get_impl<T>(column);
    }

private:
    result_impl(const result_impl&); // not defined
    result_impl& operator=(const result_impl&); // not defined

    template<class T>
    T get_impl(short column) const;

    void before_move() throw()
    {
        for(short i = 0; i < bound_columns_size_; ++i)
        {
            bound_column& col = bound_columns_[i];
            for(long j = 0; j < col.rowset_size_; ++j)
                col.cbdata_[j] = 0;
            if(col.blob_ && col.pdata_)
                release_bound_resources(i);
        }
    }

    void release_bound_resources(short column) throw()
    {
        assert(column < bound_columns_size_);
        bound_column& col = bound_columns_[column];
        delete[] col.pdata_;
        col.pdata_ = 0;
        col.clen_ = 0;
    }

    bool fetch(long rows, SQLUSMALLINT orientation)
    {
        before_move();
        RETCODE rc;
        NANODBC_CALL_RC(
            SQLFetchScroll
            , rc
            , stmt_.native_statement_handle()
            , orientation
            , rows);
        if(rc == SQL_NO_DATA)
            return false;
        if(!success(rc))
            NANODBC_THROW_DATABASE_ERROR(stmt_.native_statement_handle(), SQL_HANDLE_STMT);
        return true;
    }

    void auto_bind()
    {
        const short n_columns = columns();
        if(n_columns < 1)
            return;

        assert(!bound_columns_);
        assert(!bound_columns_size_);
        bound_columns_ = new bound_column[n_columns];
        bound_columns_size_ = n_columns;

        RETCODE rc;
        NANODBC_SQLCHAR column_name[1024];
        SQLSMALLINT sqltype, scale, nullable, len;
        SQLULEN sqlsize;

        for(SQLSMALLINT i = 0; i < n_columns; ++i)
        {
            NANODBC_CALL_RC(
                NANODBC_UNICODE(SQLDescribeCol)
                , rc
                , stmt_.native_statement_handle()
                , i + 1
                , (NANODBC_SQLCHAR*)column_name
                , sizeof(column_name)/sizeof(NANODBC_SQLCHAR)
                , &len
                , &sqltype
                , &sqlsize
                , &scale
                , &nullable);
            if(!success(rc))
                NANODBC_THROW_DATABASE_ERROR(stmt_.native_statement_handle(), SQL_HANDLE_STMT);

            bound_column& col = bound_columns_[i];
            col.name_ = reinterpret_cast<string_type::value_type*>(column_name);
            col.column_ = i;
            col.sqltype_ = sqltype;
            col.sqlsize_ = sqlsize;
            col.scale_ = scale;
            bound_columns_by_name_[col.name_] = &col;

            using namespace std; // if int64_t is in std namespace (in c++11)
            switch(col.sqltype_)
            {
                case SQL_BIT:
                case SQL_TINYINT:
                case SQL_SMALLINT:
                case SQL_INTEGER:
                    col.ctype_ = SQL_C_LONG;
                    col.clen_ = sizeof(int32_t);
                    break;
                case SQL_BIGINT:
                    col.ctype_ = SQL_C_SBIGINT;
                    col.clen_ = sizeof(int64_t);
                    break;
                case SQL_DOUBLE:
                case SQL_FLOAT:
                case SQL_DECIMAL:
                case SQL_REAL:
                case SQL_NUMERIC:
                    col.ctype_ = SQL_C_DOUBLE;
                    col.clen_ = sizeof(double);
                    break;
                case SQL_DATE:
                case SQL_TYPE_DATE:
                    col.ctype_ = SQL_C_DATE;
                    col.clen_ = sizeof(date);
                    break;
                case SQL_TIMESTAMP:
                case SQL_TYPE_TIMESTAMP:
                    col.ctype_ = SQL_C_TIMESTAMP;
                    col.clen_ = sizeof(timestamp);
                    break;
                case SQL_CHAR:
                case SQL_VARCHAR:
                    col.ctype_ = SQL_C_CHAR;
                    col.clen_ = col.sqlsize_ + sizeof(NANODBC_SQLCHAR);
                    break;
                case SQL_WCHAR:
                case SQL_WVARCHAR:
                    col.ctype_ = SQL_C_WCHAR;
                    col.clen_ = col.sqlsize_ + sizeof(NANODBC_SQLCHAR);
                    break;
                case SQL_LONGVARCHAR:
                    col.ctype_ = SQL_C_CHAR;
                    col.blob_ = true;
                    col.clen_ = 0;
                    break;
                case SQL_BINARY:
                case SQL_VARBINARY:
                    col.ctype_ = SQL_C_BINARY;
                    col.clen_ = col.sqlsize_ + sizeof(NANODBC_SQLCHAR);
                    break;
                case SQL_LONGVARBINARY:
                    col.ctype_ = SQL_C_BINARY;
                    col.blob_ = true;
                    col.clen_ = 0;
                    break;
                default:
                    col.ctype_ = sql_type_info<string_type>::ctype;
                    col.clen_ = 128;
                    break;
            }
        }

        for(SQLSMALLINT i = 0; i < n_columns; ++i)
        {
            bound_column& col = bound_columns_[i];
            col.cbdata_ = new null_type[rowset_size_];
            if(col.blob_)
            {
                NANODBC_CALL_RC(
                    SQLBindCol
                    , rc
                    , stmt_.native_statement_handle()
                    , i + 1
                    , col.ctype_
                    , 0
                    , 0
                    , col.cbdata_);
                if(!success(rc))
                    NANODBC_THROW_DATABASE_ERROR(stmt_.native_statement_handle(), SQL_HANDLE_STMT);
            }
            else
            {
                col.rowset_size_ = rowset_size_;
                col.pdata_ = new char[rowset_size_ * col.clen_];
                NANODBC_CALL_RC(
                    SQLBindCol
                    , rc
                    , stmt_.native_statement_handle()
                    , i + 1
                    , col.ctype_
                    , col.pdata_
                    , col.clen_
                    , col.cbdata_);
                if(!success(rc))
                    NANODBC_THROW_DATABASE_ERROR(stmt_.native_statement_handle(), SQL_HANDLE_STMT);
            }
        }
    }

private:
    statement stmt_;
    const long rowset_size_;
    SQLULEN  row_count_;
    bound_column* bound_columns_;
    short bound_columns_size_;
    long rowset_position_;
    std::map<string_type, bound_column*> bound_columns_by_name_;
};

template<>
inline date result::result_impl::get_impl<date>(short column) const
{
    bound_column& col = bound_columns_[column];
    switch(col.ctype_)
    {
        case SQL_C_DATE:
            return *((date*)(col.pdata_ + rowset_position_ * col.clen_));
        case SQL_C_TIMESTAMP:
        {
            timestamp stamp = *((timestamp*)(col.pdata_ + rowset_position_ * col.clen_));
            date d = { stamp.year, stamp.month, stamp.day };
            return d;
        }
    }
    throw type_incompatible_error();
}

template<>
inline timestamp result::result_impl::get_impl<timestamp>(short column) const
{
    bound_column& col = bound_columns_[column];
    switch(col.ctype_)
    {
        case SQL_C_DATE:
        {
            date d = *((date*)(col.pdata_ + rowset_position_ * col.clen_));
            timestamp stamp = { d.year, d.month, d.day, 0, 0 , 0, 0 };
            return stamp;
        }
        case SQL_C_TIMESTAMP:
            return *((timestamp*)(col.pdata_ + rowset_position_ * col.clen_));
    }
    throw type_incompatible_error();
}

template<>
inline string_type result::result_impl::get_impl<string_type>(short column) const
{
    const bound_column& col = bound_columns_[column];
    const SQLULEN column_size = col.sqlsize_;
    
    switch(col.ctype_)
    {
        case SQL_C_CHAR:
        {
            if(col.blob_)
                throw std::runtime_error("blob not implemented yet");
            const char* s = col.pdata_ + rowset_position_ * col.clen_;
            const std::string::size_type str_size = std::strlen(s);
            string_type rvalue(s, s + str_size);
            return rvalue;
        }

        case SQL_C_WCHAR:
        {
            if(col.blob_)
                throw std::runtime_error("blob not implemented yet");
            const wchar_t* s = reinterpret_cast<wchar_t*>(col.pdata_ + rowset_position_ * col.clen_);
            const std::wstring::size_type str_size = std::wcslen(s);
            return string_type(s, s + str_size);
        }

        case SQL_C_GUID:
        case SQL_C_BINARY:
        {
            if(col.blob_)
                throw std::runtime_error("blob not implemented yet");
            const char* s = col.pdata_ + rowset_position_ * col.clen_;
            return string_type(s, s + column_size);
        }

        case SQL_C_LONG:
        case SQL_C_SBIGINT:
        {
            string_type buffer(column_size, 0);
            if(NANODBC_SNPRINTF(
                    const_cast<string_type::value_type*>(buffer.data())
                    , column_size
                    , NANODBC_TEXT("%ld")
                    , *(long*)(col.pdata_ + rowset_position_ * col.clen_)) == -1)
                throw type_incompatible_error();
            buffer.resize(NANODBC_STRLEN(buffer.c_str()));
            return buffer;
        }

        case SQL_C_FLOAT:
        {
            string_type buffer(column_size, 0);
            if(NANODBC_SNPRINTF(
                    const_cast<string_type::value_type*>(buffer.data())
                    , column_size
                    , NANODBC_TEXT("%f")
                    , *(float*)(col.pdata_ + rowset_position_ * col.clen_)) == -1)
                throw type_incompatible_error();
            buffer.resize(NANODBC_STRLEN(buffer.c_str()));
            return buffer;
        }

        case SQL_C_DOUBLE:
        {
            string_type buffer(column_size, 0);
            if(NANODBC_SNPRINTF(
                    const_cast<string_type::value_type*>(buffer.data())
                    , column_size
                    , NANODBC_TEXT("%lf")
                    , *(double*)(col.pdata_ + rowset_position_ * col.clen_)) == -1)
                throw type_incompatible_error();
            buffer.resize(NANODBC_STRLEN(buffer.c_str()));
            return buffer;
        }

        case SQL_C_DATE:
        {
            date d = *((date*)(col.pdata_ + rowset_position_ * col.clen_));
            std::tm st = { 0 };
            st.tm_year = d.year - 1900;
            st.tm_mon = d.month - 1;
            st.tm_mday = d.day;
            char* old_lc_time = std::setlocale(LC_TIME, NULL);
            std::setlocale(LC_TIME, "");
            string_type::value_type date_str[512];
            NANODBC_STRFTIME(date_str, sizeof(date_str) / sizeof(string_type::value_type), NANODBC_TEXT("%Y-%m-%d"), &st);
            std::setlocale(LC_TIME, old_lc_time);
            return string_type(date_str);
        }

        case SQL_C_TIMESTAMP:
        {
            timestamp stamp = *((timestamp*)(col.pdata_ + rowset_position_ * col.clen_));
            std::tm st = { 0 };
            st.tm_year = stamp.year - 1900;
            st.tm_mon = stamp.month - 1;
            st.tm_mday = stamp.day;
            st.tm_hour = stamp.hour;
            st.tm_min = stamp.min;
            st.tm_sec = stamp.sec;
            char* old_lc_time = std::setlocale(LC_TIME, NULL);
            std::setlocale(LC_TIME, "");
            string_type::value_type date_str[512];
            NANODBC_STRFTIME(date_str, sizeof(date_str) / sizeof(string_type::value_type), NANODBC_TEXT("%Y-%m-%d %H:%M:%S %z"), &st);
            std::setlocale(LC_TIME, old_lc_time);
            return string_type(date_str);
        }
    }
    throw type_incompatible_error();
}

template<class T>
T result::result_impl::get_impl(short column) const
{
    bound_column& col = bound_columns_[column];
    using namespace std; // if int64_t is in std namespace (in c++11)
    const char* s = col.pdata_ + rowset_position_ * col.clen_;
    switch(col.ctype_)
    {
        case SQL_C_CHAR: return (T)*(char*)(s);
        case SQL_C_SSHORT: return (T)*(short*)(s);
        case SQL_C_USHORT: return (T)*(unsigned short*)(s);
        case SQL_C_LONG: return (T)*(long*)(s);
        case SQL_C_SLONG: return (T)*(long*)(s);
        case SQL_C_ULONG: return (T)*(unsigned long*)(s);
        case SQL_C_FLOAT: return (T)*(float*)(s);
        case SQL_C_DOUBLE: return (T)*(double*)(s);
        case SQL_C_SBIGINT: return (T)*(int64_t*)(s);
        case SQL_C_UBIGINT: return (T)*(uint64_t*)(s);
    }
    throw type_incompatible_error();
}

} // namespace nanodbc

///////////////////////////////////////////////////////////////////////////////
// Free Functions
///////////////////////////////////////////////////////////////////////////////

namespace nanodbc
{

result execute(connection& conn, const string_type& query, long batch_operations, long timeout)
{
    class statement statement;
    return statement.execute_direct(conn, query, batch_operations, timeout);
}

result execute(statement& stmt, long batch_operations)
{
    return stmt.execute(batch_operations);
}

result transact(statement& stmt, long batch_operations)
{
    class transaction transaction(stmt.connection());
    result rvalue = stmt.execute(batch_operations);
    transaction.commit();
    return rvalue;
}

void prepare(statement& stmt, const string_type& query, long timeout)
{
    stmt.prepare(query, timeout);
}

} // namespace nanodbc

///////////////////////////////////////////////////////////////////////////////
// Pimpl Forwards: connection
///////////////////////////////////////////////////////////////////////////////

namespace nanodbc
{

connection::connection()
: impl_(new connection_impl())
{

}

connection::connection(const connection& rhs)
: impl_(rhs.impl_)
{

}

connection& connection::operator=(connection rhs)
{
    swap(rhs);
    return *this;
}

void connection::swap(connection& rhs) throw()
{
    using std::swap;
    swap(impl_, rhs.impl_);
}

connection::connection(const string_type& dsn, const string_type& user, const string_type& pass, long timeout)
: impl_(new connection_impl(dsn, user, pass, timeout))
{

}

connection::connection(const string_type& connection_string, long timeout)
: impl_(new connection_impl(connection_string, timeout))
{

}

connection::~connection() throw()
{

}

void connection::connect(const string_type& dsn, const string_type& user, const string_type& pass, long timeout)
{
    impl_->connect(dsn, user, pass, timeout);
}

void connection::connect(const string_type& connection_string, long timeout)
{
    impl_->connect(connection_string, timeout);
}

bool connection::connected() const
{
    return impl_->connected();
}

void connection::disconnect()
{
    impl_->disconnect();
}

std::size_t connection::transactions() const
{
    return impl_->transactions();
}

void* connection::native_dbc_handle() const
{
    return impl_->native_dbc_handle();
}

void* connection::native_env_handle() const
{
    return impl_->native_env_handle();
}

string_type connection::driver_name() const
{
    return impl_->driver_name();
}

std::size_t connection::ref_transaction()
{
    return impl_->ref_transaction();
}

std::size_t connection::unref_transaction()
{
    return impl_->unref_transaction();
}

bool connection::rollback() const
{
    return impl_->rollback();
}

void connection::rollback(bool onoff)
{
    impl_->rollback(onoff);
}

} // namespace nanodbc

///////////////////////////////////////////////////////////////////////////////
// Pimpl Forwards: transaction
///////////////////////////////////////////////////////////////////////////////

namespace nanodbc
{

transaction::transaction(const class connection& conn)
: impl_(new transaction_impl(conn))
{

}

transaction::transaction(const transaction& rhs)
: impl_(rhs.impl_)
{

}

transaction& transaction::operator=(transaction rhs)
{
    swap(rhs);
    return *this;
}

void transaction::swap(transaction& rhs) throw()
{
    using std::swap;
    swap(impl_, rhs.impl_);
}

transaction::~transaction() throw()
{

}

void transaction::commit()
{
    impl_->commit();
}

void transaction::rollback() throw()
{
    impl_->rollback();
}

class connection& transaction::connection()
{
    return impl_->connection();
}

const class connection& transaction::connection() const
{
    return impl_->connection();
}

transaction::operator class connection&()
{
    return impl_->connection();
}

transaction::operator const class connection&() const
{
    return impl_->connection();
}

} // namespace nanodbc

///////////////////////////////////////////////////////////////////////////////
// Pimpl Forwards: statement
///////////////////////////////////////////////////////////////////////////////

namespace nanodbc
{

statement::statement()
: impl_(new statement_impl())
{

}

statement::statement(class connection& conn)
: impl_(new statement_impl(conn))
{

}

statement::statement(class connection& conn, const string_type& query, long timeout)
: impl_(new statement_impl(conn, query, timeout))
{

}

statement::statement(const statement& rhs)
: impl_(rhs.impl_)
{

}

statement& statement::operator=(statement rhs)
{
    swap(rhs);
    return *this;
}

void statement::swap(statement& rhs) throw()
{
    using std::swap;
    swap(impl_, rhs.impl_);
}

statement::~statement() throw()
{

}

void statement::open(class connection& conn)
{
    impl_->open(conn);
}

bool statement::open() const
{
    return impl_->open();
}

bool statement::connected() const
{
    return impl_->connected();
}

const class connection& statement::connection() const
{
    return impl_->connection();
}

class connection& statement::connection()
{
    return impl_->connection();
}

void* statement::native_statement_handle() const
{
    return impl_->native_statement_handle();
}

void statement::close()
{
    impl_->close();
}

void statement::cancel()
{
    impl_->cancel();
}

void statement::prepare(class connection& conn, const string_type& query, long timeout)
{
    impl_->prepare(conn, query, timeout);
}

void statement::prepare(const string_type& query, long timeout)
{
    impl_->prepare(query, timeout);
}

void statement::timeout(long timeout)
{
    impl_->timeout(timeout);
}

result statement::execute_direct(class connection& conn, const string_type& query, long batch_operations, long timeout)
{
    return impl_->execute_direct(conn, query, batch_operations, timeout, *this);
}

result statement::execute(long batch_operations, long timeout)
{
    return impl_->execute(batch_operations, timeout, *this);
}

long statement::affected_rows() const
{
    return impl_->affected_rows();
}

short statement::columns() const
{
    return impl_->columns();
}

void statement::reset_parameters() throw()
{
    impl_->reset_parameters();
}

unsigned long statement::parameter_size(short param) const
{
    return impl_->parameter_size(param);
}

template<class T>
<<<<<<< HEAD
void statement::bind_parameter(short param, const T* value, null_type* nulls, param_direction direction)
=======
void statement::bind_parameter(long param, const T* value, null_type* nulls, param_direction direction, std::size_t value_length)
>>>>>>> 0fb72cae
{
    impl_->bind_parameter(param, reinterpret_cast<const T*>(value), value_length, nulls, direction);
}

// The following are the only supported instantiations of statement::bind_parameter().
<<<<<<< HEAD
template void statement::bind_parameter(short, const char*, nanodbc::null_type*, param_direction);
template void statement::bind_parameter(short, const short*, nanodbc::null_type*, param_direction);
template void statement::bind_parameter(short, const unsigned short*, nanodbc::null_type*, param_direction);
template void statement::bind_parameter(short, const int32_t*, nanodbc::null_type*, param_direction);
template void statement::bind_parameter(short, const uint32_t*, nanodbc::null_type*, param_direction);
template void statement::bind_parameter(short, const int64_t*, nanodbc::null_type*, param_direction);
template void statement::bind_parameter(short, const uint64_t*, nanodbc::null_type*, param_direction);
template void statement::bind_parameter(short, const float*, nanodbc::null_type*, param_direction);
template void statement::bind_parameter(short, const double*, nanodbc::null_type*, param_direction);
template void statement::bind_parameter(short, const date*, nanodbc::null_type*, param_direction);
=======
template void statement::bind_parameter(long, const string_type::value_type*, nanodbc::null_type*, param_direction, std::size_t);
template void statement::bind_parameter(long, const short*, nanodbc::null_type*, param_direction, std::size_t);
template void statement::bind_parameter(long, const unsigned short*, nanodbc::null_type*, param_direction, std::size_t);
template void statement::bind_parameter(long, const int32_t*, nanodbc::null_type*, param_direction, std::size_t);
template void statement::bind_parameter(long, const uint32_t*, nanodbc::null_type*, param_direction, std::size_t);
template void statement::bind_parameter(long, const int64_t*, nanodbc::null_type*, param_direction, std::size_t);
template void statement::bind_parameter(long, const uint64_t*, nanodbc::null_type*, param_direction, std::size_t);
template void statement::bind_parameter(long, const float*, nanodbc::null_type*, param_direction, std::size_t);
template void statement::bind_parameter(long, const double*, nanodbc::null_type*, param_direction, std::size_t);
template void statement::bind_parameter(long, const date*, nanodbc::null_type*, param_direction, std::size_t);
>>>>>>> 0fb72cae

} // namespace nanodbc

///////////////////////////////////////////////////////////////////////////////
// Pimpl Forwards: result
///////////////////////////////////////////////////////////////////////////////

namespace nanodbc
{

result::result()
: impl_()
{

}

result::~result() throw()
{

}

result::result(statement stmt, long rowset_size)
: impl_(new result_impl(stmt, rowset_size))
{

}

result::result(const result& rhs)
: impl_(rhs.impl_)
{

}

result& result::operator=(result rhs)
{
    swap(rhs);
    return *this;
}

void result::swap(result& rhs) throw()
{
    using std::swap;
    swap(impl_, rhs.impl_);
}

void* result::native_statement_handle() const
{
    return impl_->native_statement_handle();
}

long result::rowset_size() const throw()
{
    return impl_->rowset_size();
}

long result::affected_rows() const
{
    return impl_->affected_rows();
}

long result::rows() const throw()
{
    return impl_->rows();
}

short result::columns() const
{
    return impl_->columns();
}

bool result::first()
{
    return impl_->first();
}

bool result::last()
{
    return impl_->last();
}

bool result::next()
{
    return impl_->next();
}

bool result::prior()
{
    return impl_->prior();
}

bool result::move(long row)
{
    return impl_->move(row);
}

bool result::skip(long rows)
{
    return impl_->skip(rows);
}

unsigned long result::position() const
{
    return impl_->position();
}

bool result::end() const throw()
{
    return impl_->end();
}

bool result::is_null(short column) const
{
    return impl_->is_null(column);
}

bool result::is_null(const string_type& column_name) const
{
    return impl_->is_null(column_name);
}

string_type result::column_name(short column) const
{
    return impl_->column_name(column);
}

long result::column_size(short column) const
{
    return impl_->column_size(column);
}

short result::column(const string_type& column_name) const
{
    return impl_->column(column_name);
}

int result::column_datatype(short column) const
{
    return impl_->column_datatype(column);
}

int result::column_datatype(const string_type& column_name) const
{
    return impl_->column_datatype(column_name);   
}

bool result::next_result() const
{
    return impl_->next_result();
}

template<class T>
T result::get(short column) const
{
    return impl_->get<T>(column);
}

template<class T>
T result::get(short column, const T& fallback) const
{
    return impl_->get<T>(column, fallback);
}

template<class T>
T result::get(const string_type& column_name) const
{
    return impl_->get<T>(column_name);
}

template<class T>
T result::get(const string_type& column_name, const T& fallback) const
{
    return impl_->get<T>(column_name, fallback);
}

#ifdef NANODBC_USE_CPP11
    result::operator bool() const
    {
        return static_cast<bool>(impl_);
    }
#else
    bool result::boolean_test() const
    {
        return impl_;
    }
#endif // NANODBC_USE_CPP11

// The following are the only supported instantiations of result::get().
template string_type::value_type result::get(short) const;
template short result::get(short) const;
template unsigned short result::get(short) const;
template long result::get(short) const;
template unsigned long result::get(short) const;
template long long result::get(short) const;
template unsigned long long result::get(short) const;
template int result::get(short) const;
template unsigned int result::get(short) const;
template float result::get(short) const;
template double result::get(short) const;
template string_type result::get(short) const;
template date result::get(short) const;
template timestamp result::get(short) const;

template string_type::value_type result::get(const string_type&) const;
template short result::get(const string_type&) const;
template unsigned short result::get(const string_type&) const;
template long result::get(const string_type&) const;
template unsigned long result::get(const string_type&) const;
template long long result::get(const string_type&) const;
template unsigned long long result::get(const string_type&) const;
template int result::get(const string_type&) const;
template unsigned int result::get(const string_type&) const;
template float result::get(const string_type&) const;
template double result::get(const string_type&) const;
template string_type result::get(const string_type&) const;
template date result::get(const string_type&) const;
template timestamp result::get(const string_type&) const;

// The following are the only supported instantiations of result::get() with fallback.
template string_type::value_type result::get(short, const string_type::value_type&) const;
template short result::get(short, const short&) const;
template unsigned short result::get(short, const unsigned short&) const;
template long result::get(short, const long&) const;
template unsigned long result::get(short, const unsigned long&) const;
template long long result::get(short, const long long&) const;
template unsigned long long result::get(short, const unsigned long long&) const;
template int result::get(short, const int&) const;
template unsigned int result::get(short, const unsigned int&) const;
template float result::get(short, const float&) const;
template double result::get(short, const double&) const;
template string_type result::get(short, const string_type&) const;
template date result::get(short, const date&) const;
template timestamp result::get(short, const timestamp&) const;

template string_type::value_type result::get(const string_type&, const string_type::value_type&) const;
template short result::get(const string_type&, const short&) const;
template unsigned short result::get(const string_type&, const unsigned short&) const;
template long result::get(const string_type&, const long&) const;
template unsigned long result::get(const string_type&, const unsigned long&) const;
template long long result::get(const string_type&, const long long&) const;
template unsigned long long result::get(const string_type&, const unsigned long long&) const;
template int result::get(const string_type&, const int&) const;
template unsigned int result::get(const string_type&, const unsigned int&) const;
template float result::get(const string_type&, const float&) const;
template double result::get(const string_type&, const double&) const;
template string_type result::get(const string_type&, const string_type&) const;
template date result::get(const string_type&, const date&) const;
template timestamp result::get(const string_type&, const timestamp&) const;

} // namespace nanodbc

#undef NANODBC_THROW_DATABASE_ERROR
#undef NANODBC_STRINGIZE
#undef NANODBC_STRINGIZE_I
#undef NANODBC_CALL_RC
#undef NANODBC_CALL<|MERGE_RESOLUTION|>--- conflicted
+++ resolved
@@ -879,7 +879,7 @@
             , rc
             , stmt_
             , (NANODBC_SQLCHAR*)query.c_str()
-            , (SQLINTEGER)query.size() );
+            , (SQLINTEGER)query.size());
         if(!success(rc))
             NANODBC_THROW_DATABASE_ERROR(stmt_, SQL_HANDLE_STMT);
 
@@ -998,11 +998,7 @@
     }
 
     template<class T>
-<<<<<<< HEAD
     void bind_parameter(short param, const T* value, null_type* nulls, param_direction direction)
-=======
-    void bind_parameter(short param, const T* value, std::size_t value_length, null_type* nulls, param_direction direction)
->>>>>>> 0fb72cae
     {
         RETCODE rc;
         SQLSMALLINT data_type;
@@ -1050,7 +1046,7 @@
             , parameter_size // column size ignored for many types, but needed for strings
             , 0
             , (SQLPOINTER)value
-            , value_length
+            , parameter_size
             , nulls);
         if(!success(rc))
             NANODBC_THROW_DATABASE_ERROR(stmt_, SQL_HANDLE_STMT);
@@ -2037,17 +2033,12 @@
 }
 
 template<class T>
-<<<<<<< HEAD
 void statement::bind_parameter(short param, const T* value, null_type* nulls, param_direction direction)
-=======
-void statement::bind_parameter(long param, const T* value, null_type* nulls, param_direction direction, std::size_t value_length)
->>>>>>> 0fb72cae
-{
-    impl_->bind_parameter(param, reinterpret_cast<const T*>(value), value_length, nulls, direction);
+{
+    impl_->bind_parameter(param, reinterpret_cast<const T*>(value), nulls, direction);
 }
 
 // The following are the only supported instantiations of statement::bind_parameter().
-<<<<<<< HEAD
 template void statement::bind_parameter(short, const char*, nanodbc::null_type*, param_direction);
 template void statement::bind_parameter(short, const short*, nanodbc::null_type*, param_direction);
 template void statement::bind_parameter(short, const unsigned short*, nanodbc::null_type*, param_direction);
@@ -2058,18 +2049,6 @@
 template void statement::bind_parameter(short, const float*, nanodbc::null_type*, param_direction);
 template void statement::bind_parameter(short, const double*, nanodbc::null_type*, param_direction);
 template void statement::bind_parameter(short, const date*, nanodbc::null_type*, param_direction);
-=======
-template void statement::bind_parameter(long, const string_type::value_type*, nanodbc::null_type*, param_direction, std::size_t);
-template void statement::bind_parameter(long, const short*, nanodbc::null_type*, param_direction, std::size_t);
-template void statement::bind_parameter(long, const unsigned short*, nanodbc::null_type*, param_direction, std::size_t);
-template void statement::bind_parameter(long, const int32_t*, nanodbc::null_type*, param_direction, std::size_t);
-template void statement::bind_parameter(long, const uint32_t*, nanodbc::null_type*, param_direction, std::size_t);
-template void statement::bind_parameter(long, const int64_t*, nanodbc::null_type*, param_direction, std::size_t);
-template void statement::bind_parameter(long, const uint64_t*, nanodbc::null_type*, param_direction, std::size_t);
-template void statement::bind_parameter(long, const float*, nanodbc::null_type*, param_direction, std::size_t);
-template void statement::bind_parameter(long, const double*, nanodbc::null_type*, param_direction, std::size_t);
-template void statement::bind_parameter(long, const date*, nanodbc::null_type*, param_direction, std::size_t);
->>>>>>> 0fb72cae
 
 } // namespace nanodbc
 

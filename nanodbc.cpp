//! \file nanodbc.cpp Implementation details.

#include "nanodbc.h"

#include <algorithm>
#include <cassert>
#include <clocale>
#include <cstdio>
#include <cstring>
#include <ctime>
#include <map>
<<<<<<< HEAD
#if _MSC_VER <= 1500
#pragma warning(disable:4244)
#pragma warning(disable:4312)
#endif
#ifdef NANODBC_USE_BOOST
    #include <boost/cstdint.hpp>
#else
#ifdef NANODBC_USE_CPP11
    #include <cstdint>
#else
    #include <stdint.h>
=======

#if defined(_MSC_VER) && _MSC_VER <= 1500
    // silence spurious Visual C++ 2005 warnings 
    #pragma warning(disable:4244)
    #pragma warning(disable:4312)
#endif

#ifdef __APPLE__
    // silence spurious OS X deprecation warnings
    #define MAC_OS_X_VERSION_MIN_REQUIRED MAC_OS_X_VERSION_10_6
>>>>>>> 521f18ca
#endif
#endif

#include <sql.h>
#include <sqlext.h>

<<<<<<< HEAD
#ifndef _MSC_VER
// These pragma's are not supported by MSVC
// Workaround DEPRECATED_IN_MAC_OS_X_VERSION_10_X_AND_LATER
#ifdef __clang__
    #pragma clang diagnostic ignored "-Wdeprecated-declarations"
#else
    #pragma GCC diagnostic ignored "-Wdeprecated-declarations"
=======
#ifdef _WIN32
    #include <windows.h>
>>>>>>> 521f18ca
#endif
#endif

///////////////////////////////////////////////////////////////////////////////
// Unicode Support
///////////////////////////////////////////////////////////////////////////////
<<<<<<< HEAD
#if _MSC_VER <= 1400
#ifdef NANODBC_USE_UNICODE
    #define NANODBC_TEXT(s) L ## s
    #define NANODBC_SSCANF std::swscanf
    #define NANODBC_SNPRINTF swprintf
    #define NANODBC_STRFTIME std::wcsftime
    #define NANODBC_UNICODE(f) f ## W
    #define NANODBC_SQLCHAR SQLWCHAR
#else
    #define NANODBC_TEXT(s) s
    #define NANODBC_SSCANF std::sscanf
    #define NANODBC_SNPRINTF _snprintf
    #define NANODBC_STRFTIME std::strftime
    #define NANODBC_UNICODE(f) f
    #define NANODBC_SQLCHAR SQLCHAR
#endif // NANODBC_USE_UNICODE
#else
#ifdef NANODBC_USE_UNICODE
    #define NANODBC_TEXT(s) L ## s
    #define NANODBC_SSCANF std::swscanf
    #define NANODBC_SNPRINTF swprintf
    #define NANODBC_STRFTIME std::wcsftime
    #define NANODBC_UNICODE(f) f ## W
    #define NANODBC_SQLCHAR SQLWCHAR
#else
    #define NANODBC_TEXT(s) s
    #define NANODBC_SSCANF std::sscanf
    #define NANODBC_SNPRINTF std::snprintf
    #define NANODBC_STRFTIME std::strftime
    #define NANODBC_UNICODE(f) f
    #define NANODBC_SQLCHAR SQLCHAR
#endif // NANODBC_USE_UNICODE
=======
#if defined(_MSC_VER) && _MSC_VER <= 1400
    #ifdef NANODBC_USE_UNICODE
        #define NANODBC_TEXT(s) L ## s
        #define NANODBC_SSCANF std::swscanf
        #define NANODBC_SNPRINTF swprintf
        #define NANODBC_STRFTIME std::wcsftime
        #define NANODBC_UNICODE(f) f ## W
        #define NANODBC_SQLCHAR SQLWCHAR
    #else
        #define NANODBC_TEXT(s) s
        #define NANODBC_SSCANF std::sscanf
        #define NANODBC_SNPRINTF _snprintf
        #define NANODBC_STRFTIME std::strftime
        #define NANODBC_UNICODE(f) f
        #define NANODBC_SQLCHAR SQLCHAR
    #endif
#else
    #ifdef NANODBC_USE_UNICODE
        #define NANODBC_TEXT(s) L ## s
        #define NANODBC_SSCANF std::swscanf
        #define NANODBC_SNPRINTF swprintf
        #define NANODBC_STRFTIME std::wcsftime
        #define NANODBC_UNICODE(f) f ## W
        #define NANODBC_SQLCHAR SQLWCHAR
    #else
        #define NANODBC_TEXT(s) s
        #define NANODBC_SSCANF std::sscanf
        #define NANODBC_SNPRINTF std::snprintf
        #define NANODBC_STRFTIME std::strftime
        #define NANODBC_UNICODE(f) f
        #define NANODBC_SQLCHAR SQLCHAR
    #endif
>>>>>>> 521f18ca
#endif

///////////////////////////////////////////////////////////////////////////////
// ODBC API Interface
///////////////////////////////////////////////////////////////////////////////

// By making all calls to ODBC functions through this macro, we can easily get
// runtime debugging information of which ODBC functions are being called,
// in what order, and with what parameters by defining NANODBC_ODBC_API_DEBUG.

#ifdef NANODBC_ODBC_API_DEBUG
    #include <iostream>
    #define NANODBC_CALL_RC(FUNC, RC, ...)                                    \
        do {                                                                  \
            std::cerr << __FILE__ ":" NANODBC_STRINGIZE(__LINE__) " "         \
                NANODBC_STRINGIZE(FUNC) "(" #__VA_ARGS__ ")" << std::endl;    \
            RC = FUNC(__VA_ARGS__);                                           \
        } while(false)                                                        \
        /**/
    #define NANODBC_CALL(FUNC, ...)                                           \
        do {                                                                  \
            std::cerr << __FILE__ ":" NANODBC_STRINGIZE(__LINE__) " "         \
                NANODBC_STRINGIZE(FUNC) "(" #__VA_ARGS__ ")" << std::endl;    \
            FUNC(__VA_ARGS__);                                                \
        } while(false)                                                        \
        /**/
#else
    #define NANODBC_CALL_RC(FUNC, RC, ...) RC = FUNC(__VA_ARGS__)
    #define NANODBC_CALL(FUNC, ...) FUNC(__VA_ARGS__)
#endif

///////////////////////////////////////////////////////////////////////////////
// Error and Exception Handling
///////////////////////////////////////////////////////////////////////////////

namespace
{
    // Easy way to check if a return code signifies success.
    inline bool success(RETCODE rc)
    {
        return rc == SQL_SUCCESS || rc == SQL_SUCCESS_WITH_INFO;
    }

    // Attempts to get the last ODBC error as a string.
    inline std::string last_error(SQLHANDLE handle, SQLSMALLINT handle_type)
    {
        SQLCHAR sql_state[6];
        SQLCHAR sql_message[SQL_MAX_MESSAGE_LENGTH];
        SQLINTEGER native_error;
        SQLSMALLINT total_bytes;
        RETCODE rc;
        NANODBC_CALL_RC(
            SQLGetDiagRec
            , rc
            , handle_type
            , handle
            , 1
            , (SQLCHAR*)sql_state
            , &native_error
            , (SQLCHAR*)sql_message
            , sizeof(sql_message)
            , &total_bytes);
        if(success(rc))
        {
            std::string error = reinterpret_cast<std::string::value_type*>(sql_message);
            std::string status = reinterpret_cast<std::string::value_type*>(sql_state);
            return status + ": " + error;
        }
        return "Unknown Error: SQLGetDiagRec() call failed";
    }
} // namespace

namespace nanodbc
{
    type_incompatible_error::type_incompatible_error()
    : std::runtime_error("type incompatible") { }
    
    const char* type_incompatible_error::what() const throw()
    {
        return std::runtime_error::what();
    }

    null_access_error::null_access_error()
    : std::runtime_error("null access") { }
    
    const char* null_access_error::what() const throw()
    {
        return std::runtime_error::what();
    }

    index_range_error::index_range_error()
    : std::runtime_error("index out of range") { }
    
    const char* index_range_error::what() const throw()
    {
        return std::runtime_error::what();
    }

    programming_error::programming_error(const std::string& info)
    : std::runtime_error(info.c_str()) { }
    
    const char* programming_error::what() const throw()
    {
        return std::runtime_error::what();
    }

    database_error::database_error(void* handle, short handle_type, const std::string& info)
    : std::runtime_error(info + last_error(handle, handle_type)) { }

    const char* database_error::what() const throw()
    {
        return std::runtime_error::what();
    }
} // namespace nanodbc

// Throwing exceptions using NANODBC_THROW_DATABASE_ERROR enables file name
// and line numbers to be inserted into the error message. Useful for debugging.
#define NANODBC_STRINGIZE_I(text) #text
#define NANODBC_STRINGIZE(text) NANODBC_STRINGIZE_I(text)
#define NANODBC_THROW_DATABASE_ERROR(handle, handle_type)                     \
    throw nanodbc::database_error(                                            \
        handle                                                                \
        , handle_type                                                         \
        , __FILE__ ":" NANODBC_STRINGIZE(__LINE__) ": ")                      \
    /**/

///////////////////////////////////////////////////////////////////////////////
// Implementation Details
///////////////////////////////////////////////////////////////////////////////

namespace
{
    using namespace std; // if int64_t is in std namespace (in c++11)

    // A utility for calculating the ctype, sqltype, and format specifiers for the given type T.
    // I essentially create a lookup table based on the MSDN ODBC documentation.
    // See http://msdn.microsoft.com/en-us/library/windows/desktop/ms714556(v=vs.85).aspx for details.
    template<class T>
    struct sql_type_info { };

    template<>
    struct sql_type_info<char>
    { 
        static const SQLSMALLINT ctype = SQL_C_CHAR; 
        static const SQLSMALLINT sqltype = SQL_CHAR;
        static const nanodbc::string_type::value_type* const format; 
    };

    template<>
    struct sql_type_info<wchar_t>
    { 
        static const SQLSMALLINT ctype = SQL_C_WCHAR; 
        static const SQLSMALLINT sqltype = SQL_WCHAR;
        static const nanodbc::string_type::value_type* const format; 
    };

    template<>
    struct sql_type_info<short>
    {
        static const SQLSMALLINT ctype = SQL_C_SSHORT;
        static const SQLSMALLINT sqltype = SQL_SMALLINT; 
        static const nanodbc::string_type::value_type* const format;
    };

    template<>
    struct sql_type_info<unsigned short>
    { 
        static const SQLSMALLINT ctype = SQL_C_USHORT; 
        static const SQLSMALLINT sqltype = SQL_SMALLINT;    
        static const nanodbc::string_type::value_type* const format; 
    };

    template<>
    struct sql_type_info<int32_t>
    { 
        static const SQLSMALLINT ctype = SQL_C_SLONG; 
        static const SQLSMALLINT sqltype = SQL_INTEGER; 
        static const nanodbc::string_type::value_type* const format; 
    };

    template<>
    struct sql_type_info<uint32_t>
    { 
        static const SQLSMALLINT ctype = SQL_C_ULONG; 
        static const SQLSMALLINT sqltype = SQL_INTEGER; 
        static const nanodbc::string_type::value_type* const format; 
    };

    template<>
    struct sql_type_info<int64_t>
    {
        static const SQLSMALLINT ctype = SQL_C_SBIGINT;
        static const SQLSMALLINT sqltype = SQL_BIGINT;
        static const nanodbc::string_type::value_type* const format;
    };

    template<>
    struct sql_type_info<uint64_t>
    {
        static const SQLSMALLINT ctype = SQL_C_UBIGINT;
        static const SQLSMALLINT sqltype = SQL_BIGINT;
        static const nanodbc::string_type::value_type* const format;
    };

    template<>
    struct sql_type_info<float>
    { 
        static const SQLSMALLINT ctype = SQL_C_FLOAT; 
        static const SQLSMALLINT sqltype = SQL_FLOAT;
        static const nanodbc::string_type::value_type* const format; 
    };

    template<>
    struct sql_type_info<double>
    { 
        static const SQLSMALLINT ctype = SQL_C_DOUBLE; 
        static const SQLSMALLINT sqltype = SQL_DOUBLE;
        static const nanodbc::string_type::value_type* const format; 
    };

    template<>
    struct sql_type_info<std::string>
    { 
        static const SQLSMALLINT ctype = SQL_C_CHAR; 
        static const SQLSMALLINT sqltype = SQL_VARCHAR;
        static const nanodbc::string_type::value_type* const format; 
    };

    template<>
    struct sql_type_info<std::wstring>
    { 
        static const SQLSMALLINT ctype = SQL_C_WCHAR; 
        static const SQLSMALLINT sqltype = SQL_WVARCHAR;
        static const nanodbc::string_type::value_type* const format; 
    };

    template<>
    struct sql_type_info<nanodbc::date>
    { 
        static const SQLSMALLINT ctype = SQL_C_DATE; 
        static const SQLSMALLINT sqltype = SQL_DATE;
    };

    template<>
    struct sql_type_info<nanodbc::timestamp>
    { 
        static const SQLSMALLINT ctype = SQL_C_TIMESTAMP; 
        static const SQLSMALLINT sqltype = SQL_TIMESTAMP;
    };

     const nanodbc::string_type::value_type* const sql_type_info<wchar_t>::format = NANODBC_TEXT("%lc");
     const nanodbc::string_type::value_type* const sql_type_info<short>::format = NANODBC_TEXT("%hd");
     const nanodbc::string_type::value_type* const sql_type_info<unsigned short>::format = NANODBC_TEXT("%hu");
     const nanodbc::string_type::value_type* const sql_type_info<int32_t>::format = NANODBC_TEXT("%ld");
     const nanodbc::string_type::value_type* const sql_type_info<uint32_t>::format = NANODBC_TEXT("%lu");
     const nanodbc::string_type::value_type* const sql_type_info<int64_t>::format = NANODBC_TEXT("%ld");
     const nanodbc::string_type::value_type* const sql_type_info<uint64_t>::format = NANODBC_TEXT("%lu");
     const nanodbc::string_type::value_type* const sql_type_info<float>::format = NANODBC_TEXT("%f");
     const nanodbc::string_type::value_type* const sql_type_info<double>::format = NANODBC_TEXT("%lf");

    // Converts the given string to the given type T.
    template<class T>
    inline T convert(const nanodbc::string_type& s)
    {
        T value;
        NANODBC_SSCANF(s.c_str(), sql_type_info<T>::format, &value);
        return value;
    }

    // Encapsulates resources needed for column binding.
    class bound_column
    {
    public:
        bound_column()
        : name_()
        , sqltype_(0)
        , sqlsize_(0)
        , scale_(0)
        , ctype_(0)
        , clen_(0)
        , blob_(false)
        , rowset_size_(0)
        , cbdata_(0)
        , pdata_(0)
        {

        }

        ~bound_column()
        {
            delete[] cbdata_;
            delete[] pdata_;
        }

    public:
        nanodbc::string_type name_;
        SQLSMALLINT sqltype_;
        SQLULEN sqlsize_;
        SQLSMALLINT scale_;
        SQLSMALLINT ctype_;
        SQLULEN clen_;
        bool blob_;
        long rowset_size_;
        long* cbdata_;
        char* pdata_;

    private:
        bound_column(const bound_column& rhs); // not defined
        bound_column& operator=(bound_column rhs); // not defined
    };

    // Allocates the native ODBC handles.
    inline void allocate_handle(SQLHENV& env, SQLHDBC& conn)
    {
        RETCODE rc;
        NANODBC_CALL_RC(SQLAllocHandle, rc, SQL_HANDLE_ENV, SQL_NULL_HANDLE, &env);
        if(!success(rc))
            NANODBC_THROW_DATABASE_ERROR(env, SQL_HANDLE_ENV);

        NANODBC_CALL_RC(SQLSetEnvAttr, rc, env, SQL_ATTR_ODBC_VERSION, (SQLPOINTER)SQL_OV_ODBC3, SQL_IS_UINTEGER);
        if(!success(rc))
            NANODBC_THROW_DATABASE_ERROR(env, SQL_HANDLE_ENV);

        NANODBC_CALL_RC(SQLAllocHandle, rc, SQL_HANDLE_DBC, env, &conn);   
        if(!success(rc))
            NANODBC_THROW_DATABASE_ERROR(env, SQL_HANDLE_ENV);
    }
} // namespace

///////////////////////////////////////////////////////////////////////////////
// Private Implementation: connection
///////////////////////////////////////////////////////////////////////////////

namespace nanodbc
{

class connection::connection_impl
{
public:
    connection_impl()
    : env_(0)
    , conn_(0)
    , connected_(false)
    , transactions_(0)
    , rollback_(false)
    {
        allocate_handle(env_, conn_);
    }

    connection_impl(const string_type& dsn, const string_type& user, const string_type& pass, long timeout)
    : env_(0)
    , conn_(0)
    , connected_(false)
    , transactions_(0)
    , rollback_(false)
    {
        allocate_handle(env_, conn_);
        connect(dsn, user, pass, timeout);
    }

    connection_impl(const string_type& connection_string, long timeout)
    : env_(0)
    , conn_(0)
    , connected_(false)
    , transactions_(0)
    , rollback_(false)
    {
        allocate_handle(env_, conn_);
        connect(connection_string, timeout);
    }

    ~connection_impl() throw()
    {
        disconnect();
        NANODBC_CALL(SQLFreeHandle, SQL_HANDLE_DBC, conn_);
        NANODBC_CALL(SQLFreeHandle, SQL_HANDLE_ENV, env_);
    }

    void connect(const string_type& dsn, const string_type& user, const string_type& pass, long timeout)
    {
        disconnect();

        RETCODE rc;
        NANODBC_CALL_RC(SQLFreeHandle, rc, SQL_HANDLE_DBC, conn_);
        if(!success(rc))
            NANODBC_THROW_DATABASE_ERROR(conn_, SQL_HANDLE_DBC);

        NANODBC_CALL_RC(SQLAllocHandle, rc, SQL_HANDLE_DBC, env_, &conn_);
        if(!success(rc))
            NANODBC_THROW_DATABASE_ERROR(env_, SQL_HANDLE_ENV);

        NANODBC_CALL_RC(SQLSetConnectAttr, rc, conn_, SQL_LOGIN_TIMEOUT, (SQLPOINTER)timeout, 0);
        if(!success(rc))
            NANODBC_THROW_DATABASE_ERROR(conn_, SQL_HANDLE_DBC);

        NANODBC_CALL_RC(
            NANODBC_UNICODE(SQLConnect)
            , rc
            , conn_
            , (NANODBC_SQLCHAR*)dsn.c_str(), SQL_NTS
            , user.empty() ? (NANODBC_SQLCHAR*)user.c_str() : 0, SQL_NTS
            , pass.empty() ? (NANODBC_SQLCHAR*)pass.c_str() : 0, SQL_NTS);
        if(!success(rc))
            NANODBC_THROW_DATABASE_ERROR(conn_, SQL_HANDLE_DBC);

        connected_ = success(rc);
    }

    void connect(const string_type& connection_string, long timeout)
    {
        disconnect();

        RETCODE rc;
        NANODBC_CALL_RC(SQLFreeHandle, rc, SQL_HANDLE_DBC, conn_);
        if(!success(rc))
            NANODBC_THROW_DATABASE_ERROR(conn_, SQL_HANDLE_DBC);

        NANODBC_CALL_RC(SQLAllocHandle, rc, SQL_HANDLE_DBC, env_, &conn_);
        if(!success(rc))
            NANODBC_THROW_DATABASE_ERROR(env_, SQL_HANDLE_ENV);

        NANODBC_CALL_RC(SQLSetConnectAttr, rc, conn_, SQL_LOGIN_TIMEOUT, (SQLPOINTER)timeout, 0);
        if(!success(rc))
            NANODBC_THROW_DATABASE_ERROR(conn_, SQL_HANDLE_DBC);

        string_type::value_type dsn[1024];
        SQLSMALLINT dsn_size = 0;
        NANODBC_CALL_RC(
            NANODBC_UNICODE(SQLDriverConnect)
            , rc
            , conn_
            , 0
            , (NANODBC_SQLCHAR*)connection_string.c_str(), SQL_NTS
            , (NANODBC_SQLCHAR*)dsn, sizeof(dsn)
            , &dsn_size
            , SQL_DRIVER_NOPROMPT);
        if(!success(rc))
            NANODBC_THROW_DATABASE_ERROR(conn_, SQL_HANDLE_DBC);

        connected_ = success(rc);
    }

    bool connected() const
    {
        return connected_;
    }

    void disconnect() throw()
    {
        if(connected())
        {
            NANODBC_CALL(SQLDisconnect, conn_);
        }
        connected_ = false;
    }

    std::size_t transactions() const
    {
        return transactions_;
    }

    void* native_dbc_handle() const
    {
        return conn_;
    }

    void* native_env_handle() const
    {
        return env_;
    }

    string_type driver_name() const
    {
        string_type::value_type name[1024];
        SQLSMALLINT length;
        RETCODE rc;
        NANODBC_CALL_RC(
            NANODBC_UNICODE(SQLGetInfo)
            , rc
            , conn_
            , SQL_DRIVER_NAME
            , name
            , sizeof(name)
            , &length);
        if (!success(rc))
            NANODBC_THROW_DATABASE_ERROR(conn_, SQL_HANDLE_DBC);
        return name;
    }

    std::size_t ref_transaction()
    {
        return --transactions_;
    }

    std::size_t unref_transaction()
    {
        return ++transactions_;
    }

    bool rollback() const
    {
        return rollback_;
    }

    void rollback(bool onoff)
    {
        rollback_ = onoff;
    }

private:
    connection_impl(const connection_impl&); // not defined
    connection_impl& operator=(const connection_impl&); // not defined

private:
    HENV env_;
    HDBC conn_;
    bool connected_;
    std::size_t transactions_;
    bool rollback_; // if true, this connection is marked for eventual transaction rollback
};

} // namespace nanodbc

///////////////////////////////////////////////////////////////////////////////
// Private Implementation: transaction
///////////////////////////////////////////////////////////////////////////////

namespace nanodbc
{

class transaction::transaction_impl
{
public:
    transaction_impl(const class connection& conn)
    : conn_(conn)
    , committed_(false)
    {
        if(conn_.transactions() == 0 && conn_.connected())
        {
            RETCODE rc;
            NANODBC_CALL_RC(
                SQLSetConnectAttr
                , rc
                , conn_.native_dbc_handle()
                , SQL_ATTR_AUTOCOMMIT
                , (SQLPOINTER)SQL_AUTOCOMMIT_OFF
                , SQL_IS_UINTEGER);
            if (!success(rc))
                NANODBC_THROW_DATABASE_ERROR(conn_.native_dbc_handle(), SQL_HANDLE_DBC);
        }
        conn_.ref_transaction();
    }

    ~transaction_impl() throw()
    {
        if(!committed_)
        {
            conn_.rollback(true);
            conn_.unref_transaction();
        }

        if(conn_.transactions() == 0 && conn_.rollback() && conn_.connected())
        {
            NANODBC_CALL(
                SQLEndTran
                , SQL_HANDLE_DBC
                , conn_.native_dbc_handle()
                , SQL_ROLLBACK);
            conn_.rollback(false);
            NANODBC_CALL(
                SQLSetConnectAttr
                , conn_.native_dbc_handle()
                , SQL_ATTR_AUTOCOMMIT
                , (SQLPOINTER)SQL_AUTOCOMMIT_ON
                , SQL_IS_UINTEGER);
        }
    }

    void commit()
    {
        if(committed_)
            return;
        committed_ = true;
        if(conn_.unref_transaction() == 0 && conn_.connected())
        {
            RETCODE rc;
            NANODBC_CALL_RC(
                SQLEndTran
                , rc
                , SQL_HANDLE_DBC
                , conn_.native_dbc_handle()
                , SQL_COMMIT);
            if(!success(rc))
                NANODBC_THROW_DATABASE_ERROR(conn_.native_dbc_handle(), SQL_HANDLE_DBC);
        }
    }

    void rollback() throw()
    {
        if(committed_)
            return;
        conn_.rollback(true);
    }

    class connection& connection()
    {
        return conn_;
    }

    const class connection& connection() const
    {
        return conn_;
    }

private:
    transaction_impl(const transaction_impl&); // not defined
    transaction_impl& operator=(const transaction_impl&); // not defined

private:
    class connection conn_;
    bool committed_;
};

} // namespace nanodbc

///////////////////////////////////////////////////////////////////////////////
// Private Implementation: statement
///////////////////////////////////////////////////////////////////////////////

namespace nanodbc
{

class statement::statement_impl
{
public:
    statement_impl()
    : stmt_(0)
    , open_(false)
    , conn_()
    {

    }

    statement_impl(class connection& conn)
    : stmt_(0)
    , open_(false)
    , conn_()
    {
        open(conn);
    }

    statement_impl(class connection& conn, const string_type& query)
    : stmt_(0)
    , open_(false)
    , conn_()
    {
        prepare(conn, query);
    }

    ~statement_impl() throw()
    {
        if(open() && connected())
        {
            NANODBC_CALL(SQLCancel, stmt_);
            reset_parameters();
            NANODBC_CALL(SQLFreeHandle, SQL_HANDLE_STMT, stmt_);
        }
    }

    void open(class connection& conn)
    {
        close();
        RETCODE rc;
        NANODBC_CALL_RC(
            SQLAllocHandle
            , rc
            , SQL_HANDLE_STMT
            , conn.native_dbc_handle()
            , &stmt_);
        open_ = success(rc);
        if (!open_)
            NANODBC_THROW_DATABASE_ERROR(stmt_, SQL_HANDLE_STMT);
        conn_ = conn;
    }

    bool open() const
    {
        return open_;
    }

    bool connected() const
    {
        return conn_.connected();
    }

    const class connection& connection() const
    {
        return conn_;
    }

    class connection& connection()
    {
        return conn_;
    }

    void* native_statement_handle() const
    {
        return stmt_;
    }

    void close()
    {
        if(open() && connected())
        {
            RETCODE rc;
            NANODBC_CALL_RC(SQLCancel, rc, stmt_);
            if(!success(rc))
                NANODBC_THROW_DATABASE_ERROR(stmt_, SQL_HANDLE_STMT);

            reset_parameters();

            NANODBC_CALL_RC(SQLFreeHandle, rc, SQL_HANDLE_STMT, stmt_);
            if(!success(rc))
                NANODBC_THROW_DATABASE_ERROR(stmt_, SQL_HANDLE_STMT);
        }

        open_ = false;
        stmt_ = 0;
    }

    void cancel()
    {
        RETCODE rc;
        NANODBC_CALL_RC(SQLCancel, rc, stmt_);
        if (!success(rc))
            NANODBC_THROW_DATABASE_ERROR(stmt_, SQL_HANDLE_STMT);
    }

    void prepare(class connection& conn, const string_type& query)
    {
        open(conn);
        prepare(query);
    }

    void prepare(const string_type& query)
    {
        if(!open())
            throw programming_error("statement has no associated open connection");
        RETCODE rc;
        NANODBC_CALL_RC(
            NANODBC_UNICODE(SQLPrepare)
            , rc
            , stmt_
            , (NANODBC_SQLCHAR*)query.c_str()
            , SQL_NTS);
        if (!success(rc))
            NANODBC_THROW_DATABASE_ERROR(stmt_, SQL_HANDLE_STMT);
    }

    result execute_direct(class connection& conn, const string_type& query, long batch_operations, statement& statement)
    {
        open(conn);

        RETCODE rc;
        NANODBC_CALL_RC(
            SQLSetStmtAttr
            , rc
            , stmt_
            , SQL_ATTR_PARAMSET_SIZE
            , (SQLPOINTER)batch_operations
            , 0);
        if (!success(rc))
            NANODBC_THROW_DATABASE_ERROR(stmt_, SQL_HANDLE_STMT);

        NANODBC_CALL_RC(
            NANODBC_UNICODE(SQLExecDirect)
            , rc
            , stmt_
            , (NANODBC_SQLCHAR*)query.c_str()
            , SQL_NTS);
        if (!success(rc) && rc != SQL_NO_DATA)
            NANODBC_THROW_DATABASE_ERROR(stmt_, SQL_HANDLE_STMT);
        return result(statement, batch_operations);
    }

    result execute(long batch_operations, statement& statement)
    {
        RETCODE rc;
        NANODBC_CALL_RC(
            SQLSetStmtAttr
            , rc
            , stmt_
            , SQL_ATTR_PARAMSET_SIZE
            , (SQLPOINTER)batch_operations
            , 0);
        if (!success(rc) && rc != SQL_NO_DATA)
            NANODBC_THROW_DATABASE_ERROR(stmt_, SQL_HANDLE_STMT);

        NANODBC_CALL_RC(SQLExecute, rc, stmt_);
        if (!success(rc) && rc != SQL_NO_DATA)
            NANODBC_THROW_DATABASE_ERROR(stmt_, SQL_HANDLE_STMT);
        return result(statement, batch_operations);
    }

    long affected_rows() const
    {
        SQLLEN rows;
        RETCODE rc;
        NANODBC_CALL_RC(SQLRowCount, rc, stmt_, &rows);
        if (!success(rc))
            NANODBC_THROW_DATABASE_ERROR(stmt_, SQL_HANDLE_STMT);
        return rows;
    }

    short columns() const
    {
        SQLSMALLINT cols;
        RETCODE rc;
        NANODBC_CALL_RC(SQLNumResultCols, rc, stmt_, &cols);
        if (!success(rc))
            NANODBC_THROW_DATABASE_ERROR(stmt_, SQL_HANDLE_STMT);
        return cols;
    }

    void reset_parameters() throw()
    {
        NANODBC_CALL(SQLFreeStmt, stmt_, SQL_RESET_PARAMS);
    }

    unsigned long parameter_size(long param) const
    {
        RETCODE rc;
        SQLSMALLINT data_type;
        SQLULEN parameter_size;
        NANODBC_CALL_RC(
            SQLDescribeParam
            , rc
            , stmt_
            , param + 1
            , &data_type
            , &parameter_size
            , 0
            , 0);
        if(!success(rc))
            NANODBC_THROW_DATABASE_ERROR(stmt_, SQL_HANDLE_STMT);
        return parameter_size;
    }

    template<class T>
    void bind_parameter(long param, const T* value, long* nulls, param_direction direction)
    {
        RETCODE rc;
        SQLSMALLINT data_type;
        SQLULEN parameter_size;
        NANODBC_CALL_RC(
            SQLDescribeParam
            , rc
            , stmt_
            , param + 1
            , &data_type
            , &parameter_size
            , 0
            , 0);
        if(!success(rc))
            NANODBC_THROW_DATABASE_ERROR(stmt_, SQL_HANDLE_STMT);

<<<<<<< HEAD
        SQLSMALLINT        fParamType;
        switch (direction) {
            default:
                assert(false);
                //fallthrough
            case In:
                fParamType = SQL_PARAM_INPUT;
                break;
            case Out:
                fParamType = SQL_PARAM_OUTPUT;
                break;
            case InOut:
                fParamType = SQL_PARAM_INPUT_OUTPUT;
                break;
            case Return:
                fParamType = SQL_PARAM_OUTPUT;
=======
        SQLSMALLINT param_type;
        switch(direction)
        {
            default:
                assert(false);
                // fallthrough
            case PARAM_IN:
                param_type = SQL_PARAM_INPUT;
                break;
            case PARAM_OUT:
                param_type = SQL_PARAM_OUTPUT;
                break;
            case PARAM_INOUT:
                param_type = SQL_PARAM_INPUT_OUTPUT;
                break;
            case PARAM_RETURN:
                param_type = SQL_PARAM_OUTPUT;
>>>>>>> 521f18ca
                break;
        }

        NANODBC_CALL_RC(
            SQLBindParameter
            , rc
            , stmt_
            , param + 1
<<<<<<< HEAD
            , fParamType
=======
            , param_type
>>>>>>> 521f18ca
            , sql_type_info<T>::ctype
            , data_type
            , parameter_size // column size ignored for many types, but needed for strings
            , 0
            , (SQLPOINTER)value
            , parameter_size
            , nulls);
        if(!success(rc))
            NANODBC_THROW_DATABASE_ERROR(stmt_, SQL_HANDLE_STMT);
    }

private:
    statement_impl(const statement_impl&); // not defined
    statement_impl& operator=(const statement_impl&); // not defined

private:
    HSTMT stmt_;
    bool open_;
    class connection conn_;
};

} // namespace nanodbc

///////////////////////////////////////////////////////////////////////////////
// Private Implementation: result
///////////////////////////////////////////////////////////////////////////////

namespace nanodbc
{

class result::result_impl
{
public:
    result_impl(statement stmt, long rowset_size)
    : stmt_(stmt)
    , rowset_size_(rowset_size)
    , row_count_(0)
    , bound_columns_(0)
    , bound_columns_size_(0)
    , rowset_position_(0)
    {
        RETCODE rc;
        NANODBC_CALL_RC(
            SQLSetStmtAttr
            , rc
            , stmt_.native_statement_handle()
            , SQL_ATTR_ROW_ARRAY_SIZE
            , (SQLPOINTER)rowset_size_
            , 0);
        if(!success(rc))
            NANODBC_THROW_DATABASE_ERROR(stmt_.native_statement_handle(), SQL_HANDLE_STMT);

        NANODBC_CALL_RC(SQLSetStmtAttr
            , rc
            , stmt_.native_statement_handle()
            , SQL_ATTR_ROWS_FETCHED_PTR
            , &row_count_
            , 0);
        if(!success(rc))
            NANODBC_THROW_DATABASE_ERROR(stmt_.native_statement_handle(), SQL_HANDLE_STMT);

        auto_bind();
    }

    ~result_impl() throw()
    {
        before_move();
        delete[] bound_columns_;
    }

    void* native_statement_handle() const
    {
        return stmt_.native_statement_handle();
    }

    long rowset_size() const
    {
        return rowset_size_;
    }

    long affected_rows() const
    {
        return stmt_.affected_rows();
    }

    long rows() const throw()
    {
        return row_count_;
    }

    short columns() const
    {
        return stmt_.columns();
    }

    bool first()
    {
        rowset_position_ = 0;
        return fetch(0, SQL_FETCH_FIRST);
    }

    bool last()
    {
        rowset_position_ = 0;
        return fetch(0, SQL_FETCH_LAST);
    }

    bool next()
    {
        if(rows() && ++rowset_position_ < rowset_size_)
            return rowset_position_ < rows();
        rowset_position_ = 0;
        return fetch(0, SQL_FETCH_NEXT);
    }

    bool prior()
    {
        if(rows() && --rowset_position_ >= 0)
            return true;
        rowset_position_ = 0;
        return fetch(0, SQL_FETCH_PRIOR);
    }

    bool move(long row)
    {
        rowset_position_ = 0;
        return fetch(row, SQL_FETCH_ABSOLUTE);
    }

    bool skip(long rows)
    {
        rowset_position_ += rows;
        if(this->rows() && rowset_position_ < rowset_size_)
            return rowset_position_ < this->rows();
        rowset_position_ = 0;
        return fetch(rows, SQL_FETCH_RELATIVE);
    }

    unsigned long position() const
    {
        SQLULEN pos = 0; // necessary to initialize to 0
        RETCODE rc;
        NANODBC_CALL_RC(
            SQLGetStmtAttr
            , rc
            , stmt_.native_statement_handle()
            , SQL_ATTR_ROW_NUMBER
            , &pos
            , SQL_IS_UINTEGER
            , 0);
        if (!success(rc))
            NANODBC_THROW_DATABASE_ERROR(stmt_.native_statement_handle(), SQL_HANDLE_STMT);
        return pos - 1 + rowset_position_;
    }

    bool end() const throw()
    {
        SQLULEN pos = 0; // necessary to initialize to 0
        RETCODE rc;
        NANODBC_CALL_RC(
            SQLGetStmtAttr
            , rc
            , stmt_.native_statement_handle()
            , SQL_ATTR_ROW_NUMBER
            , &pos
            , SQL_IS_UINTEGER
            , 0);
        return (!success(rc) || rows() < 0 || pos - 1 > static_cast<unsigned long>(rows()));
    }

    bool is_null(short column) const
    {
        if(column >= bound_columns_size_)
            throw index_range_error();
        bound_column& col = bound_columns_[column];
        if(rowset_position_ >= rows())
            throw index_range_error();
        return col.cbdata_[rowset_position_] == SQL_NULL_DATA;
    }

    string_type column_name(short column) const
    {
        if(column >= bound_columns_size_)
            throw index_range_error();
        return bound_columns_[column].name_;
    }

    int column_datatype(short column) const
    {
        if(column >= bound_columns_size_)
            throw index_range_error();
        bound_column& col = bound_columns_[column];
        return col.sqltype_;
    }

    bool next_result() const
    {
        RETCODE rc;
        NANODBC_CALL_RC(
            SQLMoreResults
            , rc
            , stmt_.native_statement_handle());
        if(rc == SQL_NO_DATA)
            return false;
        if(!success(rc))
            NANODBC_THROW_DATABASE_ERROR(stmt_.native_statement_handle(), SQL_HANDLE_STMT);
        return true;
    }

    template<class T>
    T get(short column) const
    {
        if(column >= bound_columns_size_)
            throw index_range_error();
        if(is_null(column))
            throw null_access_error();
        return get_impl<T>(column);
    }

    template<class T>
    T get(short column, const T& fallback) const
    {
        if(column >= bound_columns_size_)
            throw index_range_error();
        if(is_null(column))
            return fallback;
        return get_impl<T>(column);
    }

private:
    result_impl(const result_impl&); // not defined
    result_impl& operator=(const result_impl&); // not defined

    template<class T>
    T get_impl(short column) const;

    void before_move() throw()
    {
        for(short i = 0; i < bound_columns_size_; ++i)
        {
            bound_column& col = bound_columns_[i];
            for(long j = 0; j < col.rowset_size_; ++j)
                col.cbdata_[j] = 0;
            if(col.blob_ && col.pdata_)
                release_bound_resources(i);
        }
    }

    void release_bound_resources(short column) throw()
    {
        assert(column < bound_columns_size_);
        bound_column& col = bound_columns_[column];
        delete[] col.pdata_;
        col.pdata_ = 0;
        col.clen_ = 0;
    }

    bool fetch(long rows, SQLUSMALLINT orientation)
    {
        before_move();
        RETCODE rc;
        NANODBC_CALL_RC(
            SQLFetchScroll
            , rc
            , stmt_.native_statement_handle()
            , orientation
            , rows);
        if (rc == SQL_NO_DATA)
            return false;
        if (!success(rc))
            NANODBC_THROW_DATABASE_ERROR(stmt_.native_statement_handle(), SQL_HANDLE_STMT);
        return true;
    }

    void auto_bind()
    {
        const short n_columns = columns();
        if(n_columns < 1)
            return;

        assert(!bound_columns_);
        assert(!bound_columns_size_);
        bound_columns_ = new bound_column[n_columns];
        bound_columns_size_ = n_columns;

        RETCODE rc;
        NANODBC_SQLCHAR column_name[1024];
        SQLSMALLINT sqltype, scale, nullable, len;
        SQLULEN sqlsize;

        for(SQLSMALLINT i = 0; i < n_columns; ++i)
        {
            NANODBC_CALL_RC(
                NANODBC_UNICODE(SQLDescribeCol)
                , rc
                , stmt_.native_statement_handle()
                , i + 1
                , (NANODBC_SQLCHAR*)column_name
                , sizeof(column_name)
                , &len
                , &sqltype
                , &sqlsize
                , &scale
                , &nullable);
            if(!success(rc))
                NANODBC_THROW_DATABASE_ERROR(stmt_.native_statement_handle(), SQL_HANDLE_STMT);

            bound_column& col = bound_columns_[i];
            col.name_ = reinterpret_cast<string_type::value_type*>(column_name);
            col.sqltype_ = sqltype;
            col.sqlsize_ = sqlsize;
            col.scale_ = scale;

            using namespace std; // if int64_t is in std namespace (in c++11)
            switch(col.sqltype_)
            {
                case SQL_BIT:
                case SQL_TINYINT:
                case SQL_SMALLINT:
                case SQL_INTEGER:
                    col.ctype_ = SQL_C_LONG;
                    col.clen_ = sizeof(int32_t);
                    break;
                case SQL_BIGINT:
                    col.ctype_ = SQL_C_SBIGINT;
                    col.clen_ = sizeof(int64_t);
                    break;
                case SQL_DOUBLE:
                case SQL_FLOAT:
                case SQL_DECIMAL:
                case SQL_REAL:
                case SQL_NUMERIC:
                    col.ctype_ = SQL_C_DOUBLE;
                    col.clen_ = sizeof(double);
                    break;
                case SQL_DATE:
                case SQL_TYPE_DATE:
                    col.ctype_ = SQL_C_DATE;
                    col.clen_ = sizeof(date);
                    break;
                case SQL_TIMESTAMP:
                case SQL_TYPE_TIMESTAMP:
                    col.ctype_ = SQL_C_TIMESTAMP;
                    col.clen_ = sizeof(timestamp);
                    break;
                case SQL_CHAR:
                case SQL_VARCHAR:
                    col.ctype_ = SQL_C_CHAR;
                    col.clen_ = col.sqlsize_ + 1;
                    break;
                case SQL_WCHAR:
                case SQL_WVARCHAR:
                    col.ctype_ = SQL_C_WCHAR;
                    col.clen_ = col.sqlsize_ + 1;
                    break;
                case SQL_LONGVARCHAR:
                    col.ctype_ = SQL_C_CHAR;
                    col.blob_ = true;
                    col.clen_ = 0;
                    break;
                case SQL_BINARY:
                case SQL_VARBINARY:
                    col.ctype_ = SQL_C_BINARY;
                    col.clen_ = col.sqlsize_ + 1;
                    break;
                case SQL_LONGVARBINARY:
                    col.ctype_ = SQL_C_BINARY;
                    col.blob_ = true;
                    col.clen_ = 0;
                    break;
                default:
                    col.ctype_ = sql_type_info<string_type>::ctype;
                    col.clen_ = 128;
                    break;
            }
        }

        for(SQLSMALLINT i = 0; i < n_columns; ++i)
        {
            bound_column& col = bound_columns_[i];
            col.cbdata_ = new long[rowset_size_];
            if(col.blob_)
            {
                NANODBC_CALL_RC(
                    SQLBindCol
                    , rc
                    , stmt_.native_statement_handle()
                    , i + 1
                    , col.ctype_
                    , 0
                    , 0
                    , col.cbdata_);
                if(!success(rc))
                    NANODBC_THROW_DATABASE_ERROR(stmt_.native_statement_handle(), SQL_HANDLE_STMT);
            }
            else
            {
                col.rowset_size_ = rowset_size_;
                col.pdata_ = new char[rowset_size_ * col.clen_];
                NANODBC_CALL_RC(
                    SQLBindCol
                    , rc
                    , stmt_.native_statement_handle()
                    , i + 1
                    , col.ctype_
                    , col.pdata_
                    , col.clen_
                    , col.cbdata_);
                if(!success(rc))
                    NANODBC_THROW_DATABASE_ERROR(stmt_.native_statement_handle(), SQL_HANDLE_STMT);
            }
        }
    }

private:
    statement stmt_;
    const long rowset_size_;
    long row_count_;
    bound_column* bound_columns_;
    short bound_columns_size_;
    long rowset_position_;
};

template<>
inline date result::result_impl::get_impl<date>(short column) const
{
    bound_column& col = bound_columns_[column];
    switch(col.ctype_)
    {
        case SQL_C_DATE:
            return *((date*)(col.pdata_ + rowset_position_ * col.clen_));
        case SQL_C_TIMESTAMP:
        {
            timestamp stamp = *((timestamp*)(col.pdata_ + rowset_position_ * col.clen_));
            date d = { stamp.year, stamp.month, stamp.day };
            return d;
        }
    }
    throw type_incompatible_error();
}

template<>
inline timestamp result::result_impl::get_impl<timestamp>(short column) const
{
    bound_column& col = bound_columns_[column];
    switch(col.ctype_)
    {
        case SQL_C_DATE:
        {
            date d = *((date*)(col.pdata_ + rowset_position_ * col.clen_));
            timestamp stamp = { d.year, d.month, d.day, 0, 0 , 0, 0 };
            return stamp;
        }
        case SQL_C_TIMESTAMP:
            return *((timestamp*)(col.pdata_ + rowset_position_ * col.clen_));
    }
    throw type_incompatible_error();
}

template<>
inline string_type result::result_impl::get_impl<string_type>(short column) const
{
    const bound_column& col = bound_columns_[column];
    const SQLULEN column_size = col.sqlsize_;
    
    switch(col.ctype_)
    {
        case SQL_C_CHAR:
        {
            if(col.blob_)
                throw std::runtime_error("blob not implemented yet");
            const char* s = col.pdata_ + rowset_position_ * col.clen_;
            const std::string::size_type str_size = std::strlen(s);
            string_type rvalue(s, s + str_size);
            return rvalue;
        }

        case SQL_C_WCHAR:
        {
            if(col.blob_)
                throw std::runtime_error("blob not implemented yet");
            const wchar_t* s = reinterpret_cast<wchar_t*>(col.pdata_ + rowset_position_ * col.clen_);
            const std::wstring::size_type str_size = std::wcslen(s);
            return string_type(s, s + str_size);
        }

        case SQL_C_GUID:
        case SQL_C_BINARY:
        {
            if(col.blob_)
                throw std::runtime_error("blob not implemented yet");
            const char* s = col.pdata_ + rowset_position_ * col.clen_;
            return string_type(s, s + column_size);
        }

        case SQL_C_LONG:
        case SQL_C_SBIGINT:
        {
            string_type buffer(column_size, 0);
            if(NANODBC_SNPRINTF(
                    const_cast<string_type::value_type*>(buffer.data())
                    , column_size
                    , NANODBC_TEXT("%ld")
                    , *(long*)(col.pdata_ + rowset_position_ * col.clen_)) == -1)
                throw type_incompatible_error();
            buffer.resize(strlen(buffer.c_str()));
            return buffer;
        }

        case SQL_C_FLOAT:
        {
            string_type buffer(column_size, 0);
            if(NANODBC_SNPRINTF(
                    const_cast<string_type::value_type*>(buffer.data())
                    , column_size
                    , NANODBC_TEXT("%f")
                    , *(float*)(col.pdata_ + rowset_position_ * col.clen_)) == -1)
                throw type_incompatible_error();
            buffer.resize(strlen(buffer.c_str()));
            return buffer;
        }

        case SQL_C_DOUBLE:
        {
            string_type buffer(column_size, 0);
            if(NANODBC_SNPRINTF(
                    const_cast<string_type::value_type*>(buffer.data())
                    , column_size
                    , NANODBC_TEXT("%lf")
                    , *(double*)(col.pdata_ + rowset_position_ * col.clen_)) == -1)
                throw type_incompatible_error();
            buffer.resize(strlen(buffer.c_str()));
            return buffer;
        }

        case SQL_C_DATE:
        {
            date d = *((date*)(col.pdata_ + rowset_position_ * col.clen_));
            std::tm st = { 0 };
            st.tm_year = d.year - 1900;
            st.tm_mon = d.month - 1;
            st.tm_mday = d.day;
            char* old_lc_time = std::setlocale(LC_TIME, NULL);
            std::setlocale(LC_TIME, "");
            string_type::value_type date_str[512];
            NANODBC_STRFTIME(date_str, sizeof(date_str) / sizeof(string_type::value_type), NANODBC_TEXT("%F"), &st);
            std::setlocale(LC_TIME, old_lc_time);
            return string_type(date_str);
        }

        case SQL_C_TIMESTAMP:
        {
            timestamp stamp = *((timestamp*)(col.pdata_ + rowset_position_ * col.clen_));
            std::tm st = { 0 };
            st.tm_year = stamp.year - 1900;
            st.tm_mon = stamp.month - 1;
            st.tm_mday = stamp.day;
            st.tm_hour = stamp.hour;
            st.tm_min = stamp.min;
            st.tm_sec = stamp.sec;
            char* old_lc_time = std::setlocale(LC_TIME, NULL);
            std::setlocale(LC_TIME, "");
            string_type::value_type date_str[512];
            NANODBC_STRFTIME(date_str, sizeof(date_str) / sizeof(string_type::value_type), NANODBC_TEXT("%FT%H:%M:%S%z"), &st);
            std::setlocale(LC_TIME, old_lc_time);
            return string_type(date_str);
        }
    }
    throw type_incompatible_error();
}

template<class T>
T result::result_impl::get_impl(short column) const
{
    bound_column& col = bound_columns_[column];
    using namespace std; // if int64_t is in std namespace (in c++11)
    const char* s = col.pdata_ + rowset_position_ * col.clen_;
    switch(col.ctype_)
    {
        case SQL_C_CHAR: return (T)*(char*)(s);
        case SQL_C_SSHORT: return (T)*(short*)(s);
        case SQL_C_USHORT: return (T)*(unsigned short*)(s);
        case SQL_C_LONG: return (T)*(long*)(s);
        case SQL_C_SLONG: return (T)*(long*)(s);
        case SQL_C_ULONG: return (T)*(unsigned long*)(s);
        case SQL_C_FLOAT: return (T)*(float*)(s);
        case SQL_C_DOUBLE: return (T)*(double*)(s);
        case SQL_C_SBIGINT: return (T)*(int64_t*)(s);
        case SQL_C_UBIGINT: return (T)*(uint64_t*)(s);
    }
    throw type_incompatible_error();
}

} // namespace nanodbc

///////////////////////////////////////////////////////////////////////////////
// Free Functions
///////////////////////////////////////////////////////////////////////////////

namespace nanodbc
{

result execute(connection& conn, const string_type& query, long batch_operations)
{
    class statement statement;
    return statement.execute_direct(conn, query, batch_operations);
}

result execute(statement& stmt, long batch_operations)
{
    return stmt.execute(batch_operations);
}

result transact(statement& stmt, long batch_operations)
{
    class transaction transaction(stmt.connection());
    result rvalue = stmt.execute(batch_operations);
    transaction.commit();
    return rvalue;
}

void prepare(statement& stmt, const string_type& query)
{
    stmt.prepare(query);
}

} // namespace nanodbc

///////////////////////////////////////////////////////////////////////////////
// Pimpl Forwards: connection
///////////////////////////////////////////////////////////////////////////////

namespace nanodbc
{

connection::connection()
: impl_(new connection_impl())
{

}

connection::connection(const connection& rhs)
: impl_(rhs.impl_)
{

}

connection& connection::operator=(connection rhs)
{
    swap(rhs);
    return *this;
}

void connection::swap(connection& rhs) throw()
{
    using std::swap;
    swap(impl_, rhs.impl_);
}

connection::connection(const string_type& dsn, const string_type& user, const string_type& pass, long timeout)
: impl_(new connection_impl(dsn, user, pass, timeout))
{

}

connection::connection(const string_type& connection_string, long timeout)
: impl_(new connection_impl(connection_string, timeout))
{

}

connection::~connection() throw()
{

}

void connection::connect(const string_type& dsn, const string_type& user, const string_type& pass, long timeout)
{
    impl_->connect(dsn, user, pass, timeout);
}

void connection::connect(const string_type& connection_string, long timeout)
{
    impl_->connect(connection_string, timeout);
}

bool connection::connected() const
{
    return impl_->connected();
}

void connection::disconnect() throw()
{
    impl_->disconnect();
}

std::size_t connection::transactions() const
{
    return impl_->transactions();
}

void* connection::native_dbc_handle() const
{
    return impl_->native_dbc_handle();
}

void* connection::native_env_handle() const
{
    return impl_->native_env_handle();
}

string_type connection::driver_name() const
{
    return impl_->driver_name();
}

std::size_t connection::ref_transaction()
{
    return impl_->ref_transaction();
}

std::size_t connection::unref_transaction()
{
    return impl_->unref_transaction();
}

bool connection::rollback() const
{
    return impl_->rollback();
}

void connection::rollback(bool onoff)
{
    impl_->rollback(onoff);
}

} // namespace nanodbc

///////////////////////////////////////////////////////////////////////////////
// Pimpl Forwards: transaction
///////////////////////////////////////////////////////////////////////////////

namespace nanodbc
{

transaction::transaction(const class connection& conn)
: impl_(new transaction_impl(conn))
{

}

transaction::transaction(const transaction& rhs)
: impl_(rhs.impl_)
{

}

transaction& transaction::operator=(transaction rhs)
{
    swap(rhs);
    return *this;
}

void transaction::swap(transaction& rhs) throw()
{
    using std::swap;
    swap(impl_, rhs.impl_);
}

transaction::~transaction() throw()
{

}

void transaction::commit()
{
    impl_->commit();
}

void transaction::rollback() throw()
{
    impl_->rollback();
}

class connection& transaction::connection()
{
    return impl_->connection();
}

const class connection& transaction::connection() const
{
    return impl_->connection();
}

transaction::operator class connection&()
{
    return impl_->connection();
}

transaction::operator const class connection&() const
{
    return impl_->connection();
}

} // namespace nanodbc

///////////////////////////////////////////////////////////////////////////////
// Pimpl Forwards: statement
///////////////////////////////////////////////////////////////////////////////

namespace nanodbc
{

statement::statement()
: impl_(new statement_impl())
{

}

statement::statement(class connection& conn)
: impl_(new statement_impl(conn))
{

}

statement::statement(class connection& conn, const string_type& query)
: impl_(new statement_impl(conn, query))
{

}

statement::statement(const statement& rhs)
: impl_(rhs.impl_)
{

}

statement& statement::operator=(statement rhs)
{
    swap(rhs);
    return *this;
}

void statement::swap(statement& rhs) throw()
{
    using std::swap;
    swap(impl_, rhs.impl_);
}

statement::~statement() throw()
{

}

void statement::open(class connection& conn)
{
    impl_->open(conn);
}

bool statement::open() const
{
    return impl_->open();
}

bool statement::connected() const
{
    return impl_->connected();
}

const class connection& statement::connection() const
{
    return impl_->connection();
}

class connection& statement::connection()
{
    return impl_->connection();
}

void* statement::native_statement_handle() const
{
    return impl_->native_statement_handle();
}

void statement::close()
{
    impl_->close();
}

void statement::cancel()
{
    impl_->cancel();
}

void statement::prepare(class connection& conn, const string_type& query)
{
    impl_->prepare(conn, query);
}

void statement::prepare(const string_type& query)
{
    impl_->prepare(query);
}

result statement::execute_direct(class connection& conn, const string_type& query, long batch_operations)
{
    return impl_->execute_direct(conn, query, batch_operations, *this);
}

result statement::execute(long batch_operations)
{
    return impl_->execute(batch_operations, *this);
}

long statement::affected_rows() const
{
    return impl_->affected_rows();
}

short statement::columns() const
{
    return impl_->columns();
}

void statement::reset_parameters() throw()
{
    impl_->reset_parameters();
}

unsigned long statement::parameter_size(long param) const
{
    return impl_->parameter_size(param);
}

template<class T>
void statement::bind_parameter(long param, const T* value, long* nulls, param_direction direction)
{
    impl_->bind_parameter(param, reinterpret_cast<const T*>(value), nulls, direction);
}

// The following are the only supported instantiations of statement::bind_parameter().
template void statement::bind_parameter(long, const char*, long*, param_direction);
template void statement::bind_parameter(long, const short*, long*, param_direction);
template void statement::bind_parameter(long, const unsigned short*, long*, param_direction);
template void statement::bind_parameter(long, const int32_t*, long*, param_direction);
template void statement::bind_parameter(long, const uint32_t*, long*, param_direction);
template void statement::bind_parameter(long, const int64_t*, long*, param_direction);
template void statement::bind_parameter(long, const uint64_t*, long*, param_direction);
template void statement::bind_parameter(long, const float*, long*, param_direction);
template void statement::bind_parameter(long, const double*, long*, param_direction);
template void statement::bind_parameter(long, const date*, long*, param_direction);

} // namespace nanodbc

///////////////////////////////////////////////////////////////////////////////
// Pimpl Forwards: result
///////////////////////////////////////////////////////////////////////////////

namespace nanodbc
{

result::result()
: impl_()
{

}

result::~result() throw()
{

}

result::result(statement stmt, long rowset_size)
: impl_(new result_impl(stmt, rowset_size))
{

}

result::result(const result& rhs)
: impl_(rhs.impl_)
{

}

result& result::operator=(result rhs)
{
    swap(rhs);
    return *this;
}

void result::swap(result& rhs) throw()
{
    using std::swap;
    swap(impl_, rhs.impl_);
}

void* result::native_statement_handle() const
{
    return impl_->native_statement_handle();
}

long result::rowset_size() const throw()
{
    return impl_->rowset_size();
}

long result::affected_rows() const
{
    return impl_->affected_rows();
}

long result::rows() const throw()
{
    return impl_->rows();
}

short result::columns() const
{
    return impl_->columns();
}

bool result::first()
{
    return impl_->first();
}

bool result::last()
{
    return impl_->last();
}

bool result::next()
{
    return impl_->next();
}

bool result::prior()
{
    return impl_->prior();
}

bool result::move(long row)
{
    return impl_->move(row);
}

bool result::skip(long rows)
{
    return impl_->skip(rows);
}

unsigned long result::position() const
{
    return impl_->position();
}

bool result::end() const throw()
{
    return impl_->end();
}

bool result::is_null(short column) const
{
    return impl_->is_null(column);
}

string_type result::column_name(short column) const
{
    return impl_->column_name(column);
}

int result::column_datatype(short column) const
{
    return impl_->column_datatype(column);
}

bool result::next_result() const
{
    return impl_->next_result();
}

template<class T>
T result::get(short column) const
{
    return impl_->get<T>(column);
}

template<class T>
T result::get(short column, const T& fallback) const
{
    return impl_->get<T>(column, fallback);
}

// The following are the only supported instantiations of result::get().
template string_type::value_type result::get(short) const;
template short result::get(short) const;
template unsigned short result::get(short) const;
template long result::get(short) const;
template unsigned long result::get(short) const;
template long long result::get(short) const;
template unsigned long long result::get(short) const;
template int result::get(short) const;
template unsigned int result::get(short) const;
template float result::get(short) const;
template double result::get(short) const;
template string_type result::get(short) const;
template date result::get(short) const;
template timestamp result::get(short) const;

// The following are the only supported instantiations of result::get() with fallback.
template string_type::value_type result::get(short, const string_type::value_type&) const;
template short result::get(short, const short&) const;
template unsigned short result::get(short, const unsigned short&) const;
template long result::get(short, const long&) const;
template unsigned long result::get(short, const unsigned long&) const;
template long long result::get(short, const long long&) const;
template unsigned long long result::get(short, const unsigned long long&) const;
template int result::get(short, const int&) const;
template unsigned int result::get(short, const unsigned int&) const;
template float result::get(short, const float&) const;
template double result::get(short, const double&) const;
template string_type result::get(short, const string_type&) const;
template date result::get(short, const date&) const;
template timestamp result::get(short, const timestamp&) const;

} // namespace nanodbc

#undef NANODBC_THROW_DATABASE_ERROR
#undef NANODBC_STRINGIZE
#undef NANODBC_STRINGIZE_I
#undef NANODBC_CALL_RC
#undef NANODBC_CALL<|MERGE_RESOLUTION|>--- conflicted
+++ resolved
@@ -9,19 +9,6 @@
 #include <cstring>
 #include <ctime>
 #include <map>
-<<<<<<< HEAD
-#if _MSC_VER <= 1500
-#pragma warning(disable:4244)
-#pragma warning(disable:4312)
-#endif
-#ifdef NANODBC_USE_BOOST
-    #include <boost/cstdint.hpp>
-#else
-#ifdef NANODBC_USE_CPP11
-    #include <cstdint>
-#else
-    #include <stdint.h>
-=======
 
 #if defined(_MSC_VER) && _MSC_VER <= 1500
     // silence spurious Visual C++ 2005 warnings 
@@ -32,65 +19,18 @@
 #ifdef __APPLE__
     // silence spurious OS X deprecation warnings
     #define MAC_OS_X_VERSION_MIN_REQUIRED MAC_OS_X_VERSION_10_6
->>>>>>> 521f18ca
-#endif
 #endif
 
 #include <sql.h>
 #include <sqlext.h>
 
-<<<<<<< HEAD
-#ifndef _MSC_VER
-// These pragma's are not supported by MSVC
-// Workaround DEPRECATED_IN_MAC_OS_X_VERSION_10_X_AND_LATER
-#ifdef __clang__
-    #pragma clang diagnostic ignored "-Wdeprecated-declarations"
-#else
-    #pragma GCC diagnostic ignored "-Wdeprecated-declarations"
-=======
 #ifdef _WIN32
     #include <windows.h>
->>>>>>> 521f18ca
 #endif
-#endif
 
 ///////////////////////////////////////////////////////////////////////////////
 // Unicode Support
 ///////////////////////////////////////////////////////////////////////////////
-<<<<<<< HEAD
-#if _MSC_VER <= 1400
-#ifdef NANODBC_USE_UNICODE
-    #define NANODBC_TEXT(s) L ## s
-    #define NANODBC_SSCANF std::swscanf
-    #define NANODBC_SNPRINTF swprintf
-    #define NANODBC_STRFTIME std::wcsftime
-    #define NANODBC_UNICODE(f) f ## W
-    #define NANODBC_SQLCHAR SQLWCHAR
-#else
-    #define NANODBC_TEXT(s) s
-    #define NANODBC_SSCANF std::sscanf
-    #define NANODBC_SNPRINTF _snprintf
-    #define NANODBC_STRFTIME std::strftime
-    #define NANODBC_UNICODE(f) f
-    #define NANODBC_SQLCHAR SQLCHAR
-#endif // NANODBC_USE_UNICODE
-#else
-#ifdef NANODBC_USE_UNICODE
-    #define NANODBC_TEXT(s) L ## s
-    #define NANODBC_SSCANF std::swscanf
-    #define NANODBC_SNPRINTF swprintf
-    #define NANODBC_STRFTIME std::wcsftime
-    #define NANODBC_UNICODE(f) f ## W
-    #define NANODBC_SQLCHAR SQLWCHAR
-#else
-    #define NANODBC_TEXT(s) s
-    #define NANODBC_SSCANF std::sscanf
-    #define NANODBC_SNPRINTF std::snprintf
-    #define NANODBC_STRFTIME std::strftime
-    #define NANODBC_UNICODE(f) f
-    #define NANODBC_SQLCHAR SQLCHAR
-#endif // NANODBC_USE_UNICODE
-=======
 #if defined(_MSC_VER) && _MSC_VER <= 1400
     #ifdef NANODBC_USE_UNICODE
         #define NANODBC_TEXT(s) L ## s
@@ -123,7 +63,6 @@
         #define NANODBC_UNICODE(f) f
         #define NANODBC_SQLCHAR SQLCHAR
     #endif
->>>>>>> 521f18ca
 #endif
 
 ///////////////////////////////////////////////////////////////////////////////
@@ -990,24 +929,6 @@
         if(!success(rc))
             NANODBC_THROW_DATABASE_ERROR(stmt_, SQL_HANDLE_STMT);
 
-<<<<<<< HEAD
-        SQLSMALLINT        fParamType;
-        switch (direction) {
-            default:
-                assert(false);
-                //fallthrough
-            case In:
-                fParamType = SQL_PARAM_INPUT;
-                break;
-            case Out:
-                fParamType = SQL_PARAM_OUTPUT;
-                break;
-            case InOut:
-                fParamType = SQL_PARAM_INPUT_OUTPUT;
-                break;
-            case Return:
-                fParamType = SQL_PARAM_OUTPUT;
-=======
         SQLSMALLINT param_type;
         switch(direction)
         {
@@ -1025,7 +946,6 @@
                 break;
             case PARAM_RETURN:
                 param_type = SQL_PARAM_OUTPUT;
->>>>>>> 521f18ca
                 break;
         }
 
@@ -1034,11 +954,7 @@
             , rc
             , stmt_
             , param + 1
-<<<<<<< HEAD
-            , fParamType
-=======
             , param_type
->>>>>>> 521f18ca
             , sql_type_info<T>::ctype
             , data_type
             , parameter_size // column size ignored for many types, but needed for strings

#ifndef NANODBC_TEST_BASE_TEST_FIXTURE_H
#define NANODBC_TEST_BASE_TEST_FIXTURE_H

#include "nanodbc.h"
#include <cassert>
#include <tuple>
#ifdef _MSC_VER
#pragma warning(push)
#pragma warning(disable:4244) // conversion from 'T1' to 'T2' possible loss of data
#endif

#if defined(_MSC_VER) && _MSC_VER <= 1800
    // These versions of Visual C++ do not yet support noexcept or override.
    #define NANODBC_NOEXCEPT
    #define NANODBC_OVERRIDE
#else
    #define NANODBC_NOEXCEPT noexcept
    #define NANODBC_OVERRIDE override
#endif

#ifdef NANODBC_USE_BOOST_CONVERT
    #include <boost/locale/encoding_utf.hpp>
#else
    #include <codecvt>
#endif

#ifdef _WIN32
// needs to be included above sql.h for windows
#ifndef __MINGW32__
    #define NOMINMAX
#endif
#include <windows.h>
#endif
#include <sql.h>
#include <sqlext.h>

struct TestConfig
{
    nanodbc::string_type get_connection_string() const
    {
#ifdef NANODBC_USE_UNICODE
#ifdef NANODBC_USE_BOOST_CONVERT
        using boost::locale::conv::utf_to_utf;
        return utf_to_utf<char16_t>(connection_string_.c_str()
            , connection_string_.c_str() + connection_string_.size());
#elif defined(_MSC_VER) && (_MSC_VER == 1900)
        // Workaround for confirmed bug in VS2015.
        // See: https://social.msdn.microsoft.com/Forums/en-US/8f40dcd8-c67f-4eba-9134-a19b9178e481/vs-2015-rc-linker-stdcodecvt-error
        auto s = std::wstring_convert<
            std::codecvt_utf8_utf16<int16_t>, int16_t>().from_bytes(connection_string_);
        auto p = reinterpret_cast<char16_t const*>(s.data());
        return nanodbc::string_type(p, p + s.size());
#else
        return std::wstring_convert<
            std::codecvt_utf8_utf16<char16_t>, char16_t>().from_bytes(connection_string_);
#endif
#else
        return connection_string_;
#endif
    }

    std::string connection_string_;
};
extern TestConfig cfg;

struct base_test_fixture
{
    // Database vendor
    // Determine DBMS-specific features, properties and values
    // NOTE: If handling DBMS-specific features become overly complicated,
    //       we may decided to remove such features from the tests.
    enum DBVendor
    {
        unknown,
        Oracle,
        SQLite,
        PostgreSQL,
        MySQL,
        SQLServer
    };

    // To invoke a unit test over all integral types, use:
    //
    typedef std::tuple<
        nanodbc::string_type::value_type
        , short
        , unsigned short
        , int32_t
        , uint32_t
        , int64_t
        , uint64_t
        , float
        , double
        > integral_test_types;

    base_test_fixture()
    : connection_string_(cfg.get_connection_string())
    {
        // Connection string not specified in command line, try environment variable
        if (connection_string_.empty())
            connection_string_ = get_env("NANODBC_TEST_CONNSTR");
    }

    base_test_fixture(const nanodbc::string_type& connection_string)
    : connection_string_(connection_string)
    {
    }

    virtual ~base_test_fixture() NANODBC_NOEXCEPT
    {
    }

    // Utilities

    nanodbc::string_type connection_string_;

    DBVendor vendor_;

    DBVendor get_vendor(const nanodbc::string_type &dbms)
    {
        REQUIRE(!dbms.empty());
        if (contains_string(dbms, NANODBC_TEXT("Oracle")))
            return Oracle;
        else if (contains_string(dbms, NANODBC_TEXT("SQLite")))
            return Oracle;
        else if (contains_string(dbms, NANODBC_TEXT("PostgreSQL")))
            return PostgreSQL;
        else if (contains_string(dbms, NANODBC_TEXT("MySQL")))
            return MySQL;
        else if (contains_string(dbms, NANODBC_TEXT("SQLServer")))
            return SQLServer;
        else
            return unknown;
    }

    nanodbc::string_type get_binary_type_name()
    {
        switch (vendor_)
        {
        case SQLite:
        case MySQL:
            return NANODBC_TEXT("blob");
        case PostgreSQL:
            return NANODBC_TEXT("bytea");
        default:
            return NANODBC_TEXT("varbinary"); // Oracle, MySQL, SQL Server,...standard type?
        }
    }

    nanodbc::string_type get_primary_key_name(const nanodbc::string_type &assumed)
    {
        switch (vendor_)
        {
        case MySQL:
            return NANODBC_TEXT("PRIMARY"); // MySQL: The name of a PRIMARY KEY is always PRIMARY
        default:
            return assumed;
        }
    }

    void check_data_type_size(const nanodbc::string_type &name, int column_size, short radix = -1)
    {
        if (name == NANODBC_TEXT("float"))
        {
            if (radix == 2)
            {
                REQUIRE(column_size == 53); // total number of bits allowed
            }
            else if (radix == 10)
            {
                // total number of digits allowed

                // NOTE: Some variations have been observed:
                // Windows 64-bit + nanodbc 64-bit build + psqlODBC 9.?.? x64 connected to PostgreSQL 9.3 on Windows x64 (AppVeyor)
                REQUIRE(column_size >= 15);
                // Windows x64      + nanodbc 64-bit build + psqlODBC 9.3.5 x64 connected to PostgreSQL 9.5 on Ubuntu 15.10 x64 (Vagrant)
                // Ubuntu 12.04 x64 + nanodbc 64-bit build + psqlODBC 9.3.5 x64 connected to PostgreSQL 9.1 on Ubuntu 12.04 x64 (Travsi CI)
                REQUIRE(column_size <= 17);
            }
            else
            {
                ; // driver says, not applicable
            }
        }
        else if (name == NANODBC_TEXT("text"))
        {
            // MySQL: 65535
            // PostgreSQL uses MaxLongVarcharSize=8190, which is configurable in odbc.ini
            REQUIRE((column_size == 2147483647 || column_size == 65535 || column_size == 8190));
        }
    }

    nanodbc::connection connect()
    {
        nanodbc::connection connection(connection_string_);
        REQUIRE(connection.connected());
        vendor_ = get_vendor(connection.dbms_name());
        return connection;
    }

    nanodbc::string_type connection_string_parameter(nanodbc::string_type const& keyword)
    {
        // Find given keyword in the semi-colon-separated keyword=value pairs
        // of connection string and return its value, strippng `{` and `}` wrappers.
        if (connection_string_.empty())
            return nanodbc::string_type();

        auto beg{connection_string_.begin()};
        auto const end{connection_string_.end()};
        auto pair_end{end};
        while ((pair_end = std::find(beg, end, NANODBC_TEXT(';'))) != end)
        {
            auto const eq_pos = std::find(beg, pair_end, NANODBC_TEXT('='));
            if (eq_pos == end)
                break;

            if (iequals_string(keyword, {beg, eq_pos}))
            {
                auto beg_value = eq_pos + 1;
                if (*beg_value == NANODBC_TEXT('{'))
                    beg_value++;
                auto end_value = pair_end;
                if (*(end_value - 1) == NANODBC_TEXT('}'))
                    end_value--;

                return {beg_value, end_value};
            }

            beg = pair_end + 1;
        }
        return nanodbc::string_type();
    }

    static void check_rows_equal(nanodbc::result results, int rows)
    {
        REQUIRE(results.next());
        REQUIRE(results.get<int>(0) == rows);
    }

    static std::string to_hex_string(std::vector<std::uint8_t> const& bytes)
    {
        std::ostringstream ss;
        ss << std::hex << std::setfill('0') << std::uppercase;
        for (auto const& b : bytes)
            ss << std::setw(2) << static_cast<int>(b);
        return ss.str();
    }

    nanodbc::string_type get_env(const char* var) const
    {
        char* env_value = nullptr;
        std::string value;
        #ifdef _MSC_VER
            std::size_t env_len(0);
            errno_t err = _dupenv_s(&env_value, &env_len, var);
            if(!err && env_value)
            {
                value = env_value;
                std::free(env_value);
            }
        #else
            env_value = std::getenv(var);
            if(!env_value) return nanodbc::string_type();
            value = env_value;
        #endif

        #ifdef NANODBC_USE_UNICODE
            #ifdef NANODBC_USE_BOOST_CONVERT
                using boost::locale::conv::utf_to_utf;
                return utf_to_utf<char16_t>(value.c_str()
                    , value.c_str() + value.size());
            #elif defined(_MSC_VER) && (_MSC_VER == 1900)
                // Workaround for confirmed bug in VS2015.
                // See: https://social.msdn.microsoft.com/Forums/en-US/8f40dcd8-c67f-4eba-9134-a19b9178e481/vs-2015-rc-linker-stdcodecvt-error
                auto s = std::wstring_convert<
                    std::codecvt_utf8_utf16<int16_t>, int16_t>().from_bytes(value);
                auto p = reinterpret_cast<char16_t const*>(s.data());
                return nanodbc::string_type(p, p + s.size());
            #else
                return std::wstring_convert<
                    std::codecvt_utf8_utf16<char16_t>, char16_t>().from_bytes(value);
            #endif
        #else
                return value;
        #endif
    }

    bool contains_string(nanodbc::string_type const& str, nanodbc::string_type const& sub)
    {
        if (str.empty() || sub.empty())
            return false;

        return str.find(sub) != nanodbc::string_type::npos;
    }

    bool iequals_string(nanodbc::string_type const& lhs, nanodbc::string_type const& rhs, std::locale const& loc = std::locale())
    {
        struct is_iequal
        {
            using char_type = typename nanodbc::string_type::value_type;

            is_iequal(std::locale const& loc) : loc_(loc) {}

            bool operator()(char_type const& lhs, char_type const& rhs)
            {
                // FIXME: This is ugly, but ctype<char16_t> and ctype<char32_t> specializations
                // are not mandatory according to the C++11, only for char and wchar_t are.
                // So, use the one with bigger capacity of the two.
                return std::toupper<wchar_t>(lhs, loc_) == std::toupper<wchar_t>(rhs, loc_);
            }
        private:
            std::locale loc_;
        };

        if (lhs.length() == rhs.length())
        {
            return std::equal(rhs.cbegin(), rhs.cend(), lhs.begin(), is_iequal(loc));
        }
        else
        {
            return false;
        }
    }

    // `name` is a table name.
    // `def` is a comma separated column definitions, trailing '(' and ')' are optional.
    void create_table(nanodbc::connection& connection, nanodbc::string_type const& name, nanodbc::string_type def) const
    {
        if (def.front() != NANODBC_TEXT('('))
            def.insert(0, 1, NANODBC_TEXT('('));

        if (def.back() != NANODBC_TEXT(')'))
            def.push_back(NANODBC_TEXT(')'));

        nanodbc::string_type sql(NANODBC_TEXT("CREATE TABLE "));
        sql += name;
        sql += NANODBC_TEXT(" ");
        sql += def;
        sql += NANODBC_TEXT(';');

        drop_table(connection, name);
        execute(connection, sql);
    }

    virtual void drop_table(nanodbc::connection& connection,  nanodbc::string_type const& name) const
    {
        bool table_exists = true;
        try
        {
            // create empty result set as a poor man's portable "IF EXISTS" test
            nanodbc::result results = execute(connection,
                NANODBC_TEXT("SELECT * FROM ") + name + NANODBC_TEXT(" WHERE 0=1;"));
        }
        catch (...)
        {
            table_exists = false;
        }

        if (table_exists)
        {
            execute(connection, NANODBC_TEXT("DROP TABLE ") + name + NANODBC_TEXT(";"));
        }
    }

    // Test Cases

    void blob_test()
    {
        nanodbc::string_type s = NANODBC_TEXT("AAAAAAAAAAAAAAAAAAAAAAAAAAAAAAAAAAAAAAAAAAAAAAAAAAAAAAAAAAAAAAAAAAAAAAAAAAAAAAAAAAAAAAAAAAAAAAAAAAABBBBBBBBBBBBBBBBBBBBBBBBBBBBBBBBBBBBBBBBBBBBBBBBBBBBBBBBBBBBBBBBBBBBBBBBBBBBBBBBBBBBBBBBBBBBBBBBBBBCCCCCCCCCCCCCCCCCCCCCCCCCCCCCCCCCCCCCCCCCCCCCCCCCCCCCCCCCCCCCCCCCCCCCCCCCCCCCCCCCCCCCCCCCCCCCCCCCCCDDDDDDDDDDDDDDDDDDDDDDDDDDDDDDDDDDDDDDDDDDDDDDDDDDDDDDDDDDDDDDDDDDDDDDDDDDDDDDDDDDDDDDDDDDDDDDDDDDEEEEEEEEEEEEEEEEEEEEEEEEEEEEEEEEEEEEEEEEEEEEEEEEEEEEEEEEEEEEEEEEEEEEEEEEEEEEEEEEEEEEEEEEEEEEEEEEEEEFFFFFFFFFFFFFFFFFFFFFFFFFFFFFFFFFFFFFFFFFFFFFFFFFFFFFFFFFFFFFFFFFFFFFFFFFFFFFFFFFFFFFFFFFFFFFFFFFFFGGGGGGGGGGGGGGGGGGGGGGGGGGGGGGGGGGGGGGGGGGGGGGGGGGGGGGGGGGGGGGGGGGGGGGGGGGGGGGGGGGGGGGGGGGGGGGGGGGHHHHHHHHHHHHHHHHHHHHHHHHHHHHHHHHHHHHHHHHHHHHHHHHHHHHHHHHHHHHHHHHHHHHHHHHHHHHHHHHHHHHHHHHHHHHHHHHHHHIIIIIIIIIIIIIIIIIIIIIIIIIIIIIIIIIIIIIIIIIIIIIIIIIIIIIIIIIIIIIIIIIIIIIIIIIIIIIIIIIIIIIIIIIIIIIIIIIIIJJJJJJJJJJJJJJJJJJJJJJJJJJJJJJJJJJJJJJJJJJJJJJJJJJJJJJJJJJJJJJJJJJJJJJJJJJJJJJJJJJJJJJJJJJJJJJJJJJKKKKKKKKKKKKKKKKKKKKKKKKKKKKKKKKKKKKKKKKKKKKKKKKKKKKKKKKKKKKKKKKKKKKKKKKKKKKKKKKKKKKKKKKKKKKKKKKKKKLLLLLLLLLLLLLLLLLLLLLLLLLLLLLLLLLLLLLLLLLLLLLLLLLLLLLLLLLLLLLLLLLLLLLLLLLLLLLLLLLLLLLLLLLLLLLLLLLLLMMMMMMMMMMMMMMMMMMMMMMMMMMMMMMMMMMMMMMMMMMMMMMMMMMMMMMMMMMMMMMMMMMMMMMMMMMMMMMMMMMMMMMMMMMMMMMMMMMNNNNNNNNNNNNNNNNNNNNNNNNNNNNNNNNNNNNNNNNNNNNNNNNNNNNNNNNNNNNNNNNNNNNNNNNNNNNNNNNNNNNNNNNNNNNNNNNNNNOOOOOOOOOOOOOOOOOOOOOOOOOOOOOOOOOOOOOOOOOOOOOOOOOOOOOOOOOOOOOOOOOOOOOOOOOOOOOOOOOOOOOOOOOOOOOOOOOOOPPPPPPPPPPPPPPPPPPPPPPPPPPPPPPPPPPPPPPPPPPPPPPPPPPPPPPPPPPPPPPPPPPPPPPPPPPPPPPPPPPPPPPPPPPPPPPPPPPQQQQQQQQQQQQQQQQQQQQQQQQQQQQQQQQQQQQQQQQQQQQQQQQQQQQQQQQQQQQQQQQQQQQQQQQQQQQQQQQQQQQQQQQQQQQQQQQQQQRRRRRRRRRRRRRRRRRRRRRRRRRRRRRRRRRRRRRRRRRRRRRRRRRRRRRRRRRRRRRRRRRRRRRRRRRRRRRRRRRRRRRRRRRRRRRRRRRRRSSSSSSSSSSSSSSSSSSSSSSSSSSSSSSSSSSSSSSSSSSSSSSSSSSSSSSSSSSSSSSSSSSSSSSSSSSSSSSSSSSSSSSSSSSSSSSSSSSTTTTTTTTTTTTTTTTTTTTTTTTTTTTTTTTTTTTTTTTTTTTTTTTTTTTTTTTTTTTTTTTTTTTTTTTTTTTTTTTTTTTTTTTTTTTTTTTTTTUUUUUUUUUUUUUUUUUUUUUUUUUUUUUUUUUUUUUUUUUUUUUUUUUUUUUUUUUUUUUUUUUUUUUUUUUUUUUUUUUUUUUUUUUUUUUUUUUUUVVVVVVVVVVVVVVVVVVVVVVVVVVVVVVVVVVVVVVVVVVVVVVVVVVVVVVVVVVVVVVVVVVVVVVVVVVVVVVVVVVVVVVVVVVVVVVVVVVVWWWWWWWWWWWWWWWWWWWWWWWWWWWWWWWWWWWWWWWWWWWWWWWWWWWWWWWWWWWWWWWWWWWWWWWWWWWWWWWWWWWWWWWWWWWWWWWWWWXXXXXXXXXXXXXXXXXXXXXXXXXXXXXXXXXXXXXXXXXXXXXXXXXXXXXXXXXXXXXXXXXXXXXXXXXXXXXXXXXXXXXXXXXXXXXXXXXXXYYYYYYYYYYYYYYYYYYYYYYYYYYYYYYYYYYYYYYYYYYYYYYYYYYYYYYYYYYYYYYYYYYYYYYYYYYYYYYYYYYYYYYYYYYYYYYYYYYYZZZZZZZZZZZZZZZZZZZZZZZZZZZZZZZZZZZZZZZZZZZZZZZZZZZZZZZZZZZZZZZZZZZZZZZZZZZZZZZZZZZZZZZZZZZZZZZZZZ");

        nanodbc::connection connection = connect();
        create_table(connection, NANODBC_TEXT("blob_test"), NANODBC_TEXT("(data BLOB)"));
        execute(connection, NANODBC_TEXT("insert into blob_test values ('") + s + NANODBC_TEXT("');"));

        nanodbc::result results = nanodbc::execute(connection, NANODBC_TEXT("select data from blob_test;"));
        REQUIRE(results.next());
        REQUIRE(results.get<nanodbc::string_type>(0) == s);
    }

    void catalog_list_catalogs_test()
    {
        auto conn = connect();
        REQUIRE(conn.connected());
        nanodbc::catalog catalog(conn);

        auto names = catalog.list_catalogs();
        REQUIRE(!names.empty());
    }

    void catalog_list_schemas_test()
    {
        auto conn = connect();
        REQUIRE(conn.connected());
        nanodbc::catalog catalog(conn);

        auto names = catalog.list_schemas();
        REQUIRE(!names.empty());
    }

    void catalog_columns_test()
    {
        nanodbc::connection connection = connect();
        nanodbc::catalog catalog(connection);
        nanodbc::string_type const dbms = connection.dbms_name();
        REQUIRE(!dbms.empty());

        // Check we can iterate over any columns
        {
            nanodbc::catalog::columns columns = catalog.find_columns();
            long count = 0;
            while(columns.next())
            {
                // These values must not be NULL (returned as empty string)
                REQUIRE(!columns.column_name().empty());
                count++;
            }
            REQUIRE(count > 0);
        }

        // Find a table with known name and verify its known columns
        {
<<<<<<< HEAD
            // Determine DBMS-specific features, properties and values
            // NOTE: If handling DBMS-specific features become overly complicated,
            //       we may decided to remove such features from the tests.
            nanodbc::string_type binary_type_name;
            if (contains_string(dbms, NANODBC_TEXT("SQLite")) || contains_string(dbms, NANODBC_TEXT("MySQL")))
            {
                binary_type_name = NANODBC_TEXT("blob");
            }
            else if (contains_string(dbms, NANODBC_TEXT("PostgreSQL")))
            {
                binary_type_name = NANODBC_TEXT("bytea");
            }
            else
            {
                binary_type_name = NANODBC_TEXT("varbinary"); // Oracle, MySQL, SQL Server,...standard type?
            }
=======
            nanodbc::string_type binary_type_name = get_binary_type_name();
>>>>>>> 81bdc547
            REQUIRE(!binary_type_name.empty());

            nanodbc::string_type const table_name(NANODBC_TEXT("catalog_columns_test"));
            drop_table(connection, table_name);
            execute(connection, NANODBC_TEXT("create table ") + table_name + NANODBC_TEXT("(")
                + NANODBC_TEXT("c0 int PRIMARY KEY,")
                + NANODBC_TEXT("c1 smallint NOT NULL,")
                + NANODBC_TEXT("c2 float NULL,")
                + NANODBC_TEXT("c3 decimal(9, 3),")
                + NANODBC_TEXT("c4 date,") // seems more portable than datetime (SQL Server), timestamp (PostgreSQL, MySQL)
                + NANODBC_TEXT("c5 varchar(60) DEFAULT \'sample value\',")
                + NANODBC_TEXT("c6 varchar(120),")
                + NANODBC_TEXT("c7 text,")
                + NANODBC_TEXT("c8 ") + binary_type_name
                + NANODBC_TEXT(");")
            );

            // Check only SQL/ODBC standard properties, skip those which are driver-specific.
            nanodbc::catalog::columns columns = catalog.find_columns(NANODBC_TEXT("%"), table_name);

            REQUIRE(columns.next());
            REQUIRE(columns.column_name() == NANODBC_TEXT("c0"));
            REQUIRE(columns.sql_data_type() == SQL_INTEGER);
            if (contains_string(dbms, NANODBC_TEXT("SQLite")))
            {
                // NOTE: SQLite ODBC reports values inconsistent with table definition
                REQUIRE(columns.column_size() == 9); // INT size is different
                REQUIRE(columns.decimal_digits() == 10); // INT can have decimal digits
                REQUIRE(columns.nullable() == SQL_NULLABLE); // PRIMARY KEY can be NULL
                REQUIRE(columns.is_nullable() == NANODBC_TEXT("YES"));
            }
            else
            {
                REQUIRE(columns.column_size() == 10);
                REQUIRE(columns.decimal_digits() == 0);
                REQUIRE(columns.nullable() == SQL_NO_NULLS);
                if (!columns.is_nullable().empty()) // nullability determined
                    REQUIRE(columns.is_nullable() == NANODBC_TEXT("NO"));
            }
            REQUIRE(columns.table_name() == table_name); // assume common for the whole result set, check once
            REQUIRE(!columns.type_name().empty()); // data source dependant name, check once

            REQUIRE(columns.next());
            REQUIRE(columns.column_name() == NANODBC_TEXT("c1"));
            REQUIRE(columns.sql_data_type() == SQL_SMALLINT);
            REQUIRE(columns.column_size() == 5);
            if (contains_string(dbms, NANODBC_TEXT("SQLite")))
                REQUIRE(columns.decimal_digits() == 10);
            else
                REQUIRE(columns.decimal_digits() == 0);
            REQUIRE(columns.nullable() == SQL_NO_NULLS);
            if (!columns.is_nullable().empty()) // nullability determined
                REQUIRE(columns.is_nullable() == NANODBC_TEXT("NO"));

            REQUIRE(columns.next());
            REQUIRE(columns.column_name() == NANODBC_TEXT("c2"));
            REQUIRE((columns.sql_data_type() == SQL_FLOAT ||
<<<<<<< HEAD
                columns.sql_data_type() == SQL_REAL ||
                columns.sql_data_type() == SQL_DOUBLE));
            if (columns.numeric_precision_radix() == 2)
            {
                REQUIRE(columns.column_size() == 53); // total number of bits allowed
            }
            else if (columns.numeric_precision_radix() == 10)
            {
                // total number of digits allowed

                // NOTE: Some variations have been observed:
                // Windows 64-bit + nanodbc 64-bit build + psqlODBC 9.?.? x64 connected to PostgreSQL 9.3 on Windows x64 (AppVeyor)
                REQUIRE(columns.column_size() >= 15);
                // Windows x64      + nanodbc 64-bit build + psqlODBC 9.3.5 x64 connected to PostgreSQL 9.5 on Ubuntu 15.10 x64 (Vagrant)
                // Ubuntu 12.04 x64 + nanodbc 64-bit build + psqlODBC 9.3.5 x64 connected to PostgreSQL 9.1 on Ubuntu 12.04 x64 (Travsi CI)
                REQUIRE(columns.column_size() <= 17);
            }
            else
            {
                ; // driver says, not applicable
            }
=======
                     columns.sql_data_type() == SQL_REAL ||
                     columns.sql_data_type() == SQL_DOUBLE));
            check_data_type_size(NANODBC_TEXT("float"), columns.column_size(),
                                 columns.numeric_precision_radix());
>>>>>>> 81bdc547
            REQUIRE(columns.nullable() == SQL_NULLABLE);
            if (!columns.is_nullable().empty()) // nullability determined
                REQUIRE(columns.is_nullable() == NANODBC_TEXT("YES"));

            REQUIRE(columns.next());
            REQUIRE(columns.column_name() == NANODBC_TEXT("c3"));
            if (contains_string(dbms, NANODBC_TEXT("SQLite")))
            {
#ifdef _WIN32
                REQUIRE(columns.sql_data_type() == -9); // FIXME: What is this type?
                REQUIRE(columns.column_size() == 3); // FIXME: SQLite ODBC mis-reports decimal digits?
#else
                REQUIRE(columns.sql_data_type() == SQL_VARCHAR);
                REQUIRE(columns.column_size() == 9);
#endif
            }
            else
            {
                REQUIRE((columns.sql_data_type() == SQL_DECIMAL || columns.sql_data_type() == SQL_NUMERIC));
                REQUIRE(columns.column_size() == 9);
                REQUIRE(columns.decimal_digits() == 3);
            }
            REQUIRE(columns.nullable() == SQL_NULLABLE);
            if (!columns.is_nullable().empty()) // nullability determined
                REQUIRE(columns.is_nullable() == NANODBC_TEXT("YES"));

            REQUIRE(columns.next());
            REQUIRE(columns.column_name() == NANODBC_TEXT("c4"));
            if (contains_string(dbms, NANODBC_TEXT("SQLite")))
            {
                // NOTE: SQLite ODBC reports values inconsistent with table definition
                REQUIRE(columns.sql_data_type() == 91); // FIXME: What is this type?
                REQUIRE(columns.column_size() == 0); // DATE has size Zero?
            }
            else
            {
                REQUIRE(columns.sql_data_type() == SQL_DATE);
                REQUIRE(columns.column_size() == 10); // total number of characters required to display the value when it is converted to characters
            }

            REQUIRE(columns.next());
            REQUIRE(columns.column_name() == NANODBC_TEXT("c5"));
            REQUIRE((columns.sql_data_type() == SQL_VARCHAR || columns.sql_data_type() == SQL_WVARCHAR));
            REQUIRE(columns.column_size() == 60);
            if (contains_string(dbms, NANODBC_TEXT("SQLite")))
                REQUIRE(columns.column_default() == NANODBC_TEXT("sample value"));
            else if (contains_string(dbms, NANODBC_TEXT("PostgreSQL")))
                REQUIRE(columns.column_default() == NANODBC_TEXT("\'sample value\'::character varying"));
            else if(contains_string(dbms, NANODBC_TEXT("SQL Server")))
                REQUIRE(columns.column_default() == NANODBC_TEXT("(\'sample value\')"));
            else
                REQUIRE(columns.column_default() == NANODBC_TEXT("\'sample value\'"));

            REQUIRE(columns.next());
            REQUIRE(columns.column_name() == NANODBC_TEXT("c6"));
            REQUIRE((columns.sql_data_type() == SQL_VARCHAR || columns.sql_data_type() == SQL_WVARCHAR));
            REQUIRE(columns.column_size() == 120);

            REQUIRE(columns.next());
            REQUIRE(columns.column_name() == NANODBC_TEXT("c7"));
            REQUIRE((columns.sql_data_type() == SQL_LONGVARCHAR || columns.sql_data_type() == SQL_WLONGVARCHAR));
<<<<<<< HEAD
            REQUIRE((columns.column_size() == 2147483647 ||
                     columns.column_size() == 65535 || // MySQL
                     columns.column_size() == 8190 || // PostgreSQL uses MaxLongVarcharSize=8190, which is configurable in odbc.ini
                     columns.column_size() == 0)); // SQLite
=======
            check_data_type_size(NANODBC_TEXT("text"), columns.column_size());

>>>>>>> 81bdc547
            REQUIRE(columns.next());
            REQUIRE(columns.column_name() == NANODBC_TEXT("c8"));
            REQUIRE((columns.sql_data_type() == SQL_VARBINARY ||
                     columns.sql_data_type() == SQL_LONGVARBINARY || // MySQL reports SQL_LONGVARBINARY
                     columns.sql_data_type() == SQL_BINARY)); // SQLite
            // SQL Server: if n is not specified in [var]binary(n), the default length is 1
            // PostgreSQL: bytea default length is reported as 255,
            // unless ByteaAsLongVarBinary=1 option is specified in connection string.
            if (contains_string(dbms, NANODBC_TEXT("SQLite")))
                REQUIRE(columns.column_size() == 0);
            else
                REQUIRE(columns.column_size() > 0); // no need to test exact value

            // expect no more records
            REQUIRE(!columns.next());
        }
    }

    void catalog_primary_keys_test()
    {
        nanodbc::connection connection = connect();
        nanodbc::catalog catalog(connection);

        nanodbc::string_type const dbms = connection.dbms_name();
        REQUIRE(!dbms.empty());

        // Find a single-column primary key for table with known name
        {
            nanodbc::string_type const table_name(NANODBC_TEXT("catalog_primary_keys_simple_test"));
            drop_table(connection, table_name);
            if (contains_string(dbms, NANODBC_TEXT("SQLite")))
            {
                create_table(connection, table_name, NANODBC_TEXT("i int PRIMARY KEY"));
            }
            else
            {
                execute(connection, NANODBC_TEXT("create table ") + table_name
                    + NANODBC_TEXT("(i int NOT NULL, CONSTRAINT pk_simple_test PRIMARY KEY (i));"));
            }
            nanodbc::catalog::primary_keys keys =  catalog.find_primary_keys(table_name);
            REQUIRE(keys.next());
            REQUIRE(keys.table_name() == table_name);
            REQUIRE(keys.column_name() == NANODBC_TEXT("i"));
            REQUIRE(keys.column_number() == 1);
<<<<<<< HEAD
            // MySQL: The name of a PRIMARY KEY is always PRIMARY,
            if (contains_string(dbms, NANODBC_TEXT("MySQL")))
                REQUIRE(keys.primary_key_name() == NANODBC_TEXT("PRIMARY"));
            else if (contains_string(dbms, NANODBC_TEXT("SQLite")))
                ; // NOTE: SQLite seem to have no support for named PK constraint
            else
                REQUIRE(keys.primary_key_name() == NANODBC_TEXT("pk_simple_test"));
=======
            REQUIRE(keys.primary_key_name() == get_primary_key_name(NANODBC_TEXT("pk_simple_test")));
>>>>>>> 81bdc547
            // expect no more records
            REQUIRE(!keys.next());
        }

        // Find a multi-column primary key for table with known name
        {
            nanodbc::string_type const table_name(NANODBC_TEXT("catalog_primary_keys_composite_test"));
            drop_table(connection, table_name);
            execute(connection, NANODBC_TEXT("create table ") + table_name
                + NANODBC_TEXT("(a int, b smallint, CONSTRAINT pk_composite_test PRIMARY KEY(a, b));"));

            nanodbc::catalog::primary_keys keys =  catalog.find_primary_keys(table_name);
            REQUIRE(keys.next());
            REQUIRE(keys.table_name() == table_name);
            REQUIRE(keys.column_name() == NANODBC_TEXT("a"));
            REQUIRE(keys.column_number() == 1);
<<<<<<< HEAD
            // MySQL: The name of a PRIMARY KEY is always PRIMARY,
            if (contains_string(dbms, NANODBC_TEXT("MySQL")))
                REQUIRE(keys.primary_key_name() == NANODBC_TEXT("PRIMARY"));
            else if (contains_string(dbms, NANODBC_TEXT("SQLite")))
                ; // NOTE: SQLite seem to have no support for named PK constraint
            else
                REQUIRE(keys.primary_key_name() == NANODBC_TEXT("pk_composite_test"));
=======
            REQUIRE(keys.primary_key_name() == get_primary_key_name(NANODBC_TEXT("pk_composite_test")));
>>>>>>> 81bdc547

            REQUIRE(keys.next());
            REQUIRE(keys.table_name() == table_name);
            REQUIRE(keys.column_name() == NANODBC_TEXT("b"));
            REQUIRE(keys.column_number() == 2);
<<<<<<< HEAD
            // MySQL: The name of a PRIMARY KEY is always PRIMARY,
            if (contains_string(dbms, NANODBC_TEXT("MySQL")))
                REQUIRE(keys.primary_key_name() == NANODBC_TEXT("PRIMARY"));
            else if (contains_string(dbms, NANODBC_TEXT("SQLite")))
                ; // NOTE: SQLite seem to have no support for named PK constraint
            else
                REQUIRE(keys.primary_key_name() == NANODBC_TEXT("pk_composite_test"));
=======
            REQUIRE(keys.primary_key_name() == get_primary_key_name(NANODBC_TEXT("pk_composite_test")));
>>>>>>> 81bdc547

            // expect no more records
            REQUIRE(!keys.next());
        }
    }

    void catalog_tables_test()
    {
        nanodbc::connection connection = connect();
        nanodbc::catalog catalog(connection);

        // Check we can iterate over any tables
        {
            nanodbc::catalog::tables tables = catalog.find_tables();
            long count = 0;
            while(tables.next())
            {
                // These two values must not be NULL (returned as empty string)
                REQUIRE(!tables.table_name().empty());
                REQUIRE(!tables.table_type().empty());
                count++;
            }
            REQUIRE(count > 0);
        }

        // Check if there are any tables (with catalog restriction)
        {
            nanodbc::string_type empty_name; // a placeholder, makes no restriction on the look-up
            nanodbc::catalog::tables tables = catalog.find_tables(empty_name, NANODBC_TEXT("TABLE"), empty_name, empty_name);
            long count = 0;
            while(tables.next())
            {
                // These two values must not be NULL (returned as empty string)
                REQUIRE(!tables.table_name().empty());
                REQUIRE(!tables.table_type().empty());
                count++;
            }
            REQUIRE(count > 0);
        }

        nanodbc::string_type const table_name(NANODBC_TEXT("catalog_tables_test"));

        // Find a table with known name
        {
            drop_table(connection, table_name);
            execute(connection, NANODBC_TEXT("create table ") + table_name + NANODBC_TEXT("(a int);"));

            // Use brute-force look-up
            {
                nanodbc::catalog::tables tables = catalog.find_tables();
                bool found = false;
                while(tables.next())
                {
                    if(table_name == tables.table_name())
                    {
                        REQUIRE(tables.table_type() == NANODBC_TEXT("TABLE"));
                        found = true;
                        break;
                    }
                }
                REQUIRE(found);
            }

            // Use SQLTables pattern search capabilities
            {
                nanodbc::catalog::tables tables = catalog.find_tables(table_name);
                // expect single record with the wanted table
                REQUIRE(tables.next());
                REQUIRE(tables.table_name() == table_name);
                REQUIRE(tables.table_type() == NANODBC_TEXT("TABLE"));
                // expect no more records
                REQUIRE(!tables.next());
            }
        }

        // Find a VIEW with known name
        {
            // Use SQLTables pattern search by name only (in any schema)
            {
                nanodbc::string_type const view_name(NANODBC_TEXT("catalog_tables_test_view"));
                try
                {
                    execute(connection, NANODBC_TEXT("DROP VIEW ") + view_name);
                }
                catch (...) {}
                execute(connection, NANODBC_TEXT("CREATE VIEW ") + view_name
                    + NANODBC_TEXT(" AS SELECT a FROM ") + table_name);

                nanodbc::catalog::tables tables = catalog.find_tables(view_name, NANODBC_TEXT("VIEW"));
                // expect single record with the wanted table
                REQUIRE(tables.next());
                REQUIRE(tables.table_name() == view_name);
                REQUIRE(tables.table_type() == NANODBC_TEXT("VIEW"));
                // expect no more records
                REQUIRE(!tables.next());

                // Clean up, otherwise source table can not be dropped and re-created
                execute(connection, NANODBC_TEXT("DROP VIEW ") + view_name);
            }

            // Use SQLTables pattern search by name inside given schema
            // TODO: Target other databases where INFORMATION_SCHEMA support is available.
            if (connection.dbms_name().find(NANODBC_TEXT("SQL Server")) != nanodbc::string_type::npos)
            {
                nanodbc::string_type const view_name(NANODBC_TEXT("TABLE_PRIVILEGES"));
                nanodbc::string_type const schema_name(NANODBC_TEXT("INFORMATION_SCHEMA"));
                nanodbc::catalog::tables tables = catalog.find_tables(view_name, NANODBC_TEXT("VIEW"), schema_name);
                // expect single record with the wanted table
                REQUIRE(tables.next());
                REQUIRE(tables.table_schema() == schema_name);
                REQUIRE(tables.table_name() == view_name);
                REQUIRE(tables.table_type() == NANODBC_TEXT("VIEW"));
                // expect no more records
                REQUIRE(!tables.next());
            }
        }
    }

    void date_test()
    {
        auto connection = connect();
        create_table(connection, NANODBC_TEXT("date_test"), NANODBC_TEXT("d date"));

        // insert
        {
            nanodbc::statement statement(connection);
            prepare(statement, NANODBC_TEXT("insert into date_test(d) values (?);"));

            nanodbc::date d{2016, 7, 12};
            statement.bind(0, &d);
            execute(statement);
        }

        // select
        {
            auto result = execute(connection, NANODBC_TEXT("select d from date_test;"));
            REQUIRE(result.next());
            auto d = result.get<nanodbc::date>(0);
            REQUIRE(d.year == 2016);
            REQUIRE(d.month == 7);
            REQUIRE(d.day == 12);
        }
    }

    void dbms_info_test()
    {
        // A generic test to exercise the DBMS info API is callable.
        // DBMS-specific test (MySQL, SQLite, etc.) may perform extended checks.

        nanodbc::connection connection = connect();
        REQUIRE(!connection.dbms_name().empty());
        REQUIRE(!connection.dbms_version().empty());
    }

    void decimal_conversion_test()
    {
        nanodbc::connection connection = connect();
        nanodbc::result results;
        drop_table(connection, NANODBC_TEXT("decimal_conversion_test"));
        execute(connection, NANODBC_TEXT("create table decimal_conversion_test (d decimal(9, 3));"));
        execute(connection, NANODBC_TEXT("insert into decimal_conversion_test values (12345.987);"));
        execute(connection, NANODBC_TEXT("insert into decimal_conversion_test values (5.600);"));
        execute(connection, NANODBC_TEXT("insert into decimal_conversion_test values (1.000);"));
        execute(connection, NANODBC_TEXT("insert into decimal_conversion_test values (-1.333);"));
        results = execute(connection, NANODBC_TEXT("select * from decimal_conversion_test order by 1 desc;"));

        REQUIRE(results.next());
        REQUIRE(results.get<nanodbc::string_type>(0) == NANODBC_TEXT("12345.987"));

        REQUIRE(results.next());
        REQUIRE(results.get<nanodbc::string_type>(0) == NANODBC_TEXT("5.600"));

        REQUIRE(results.next());
        REQUIRE(results.get<nanodbc::string_type>(0) == NANODBC_TEXT("1.000"));

        REQUIRE(results.next());
        REQUIRE(results.get<nanodbc::string_type>(0) == NANODBC_TEXT("-1.333"));
    }

    void driver_test()
    {
        auto const driver_name = connection_string_parameter(NANODBC_TEXT("DRIVER"));

        // Verify given driver, by name, is available - that is,
        // it is registered with the ODBC Driver Manager in the host environment.
        REQUIRE(!driver_name.empty());
        auto const drivers = nanodbc::list_drivers();
        bool found = std::any_of(drivers.cbegin(), drivers.cend(),
            [&driver_name](nanodbc::driver const& drv) { return driver_name == drv.name; });
        REQUIRE(found);
    }

    void exception_test()
    {
        nanodbc::connection connection = connect();
        nanodbc::result results;

        REQUIRE_THROWS_AS(execute(connection, NANODBC_TEXT("THIS IS NOT VALID SQL!")), nanodbc::database_error);

        drop_table(connection, NANODBC_TEXT("exception_test"));
        execute(connection, NANODBC_TEXT("create table exception_test (i int);"));
        execute(connection, NANODBC_TEXT("insert into exception_test values (-10);"));
        execute(connection, NANODBC_TEXT("insert into exception_test values (null);"));

        results = execute(connection, NANODBC_TEXT("select * from exception_test where i = -10;"));

        REQUIRE(results.next());
        REQUIRE_THROWS_AS(results.get<nanodbc::date>(0), nanodbc::type_incompatible_error);
        REQUIRE_THROWS_AS(results.get<nanodbc::timestamp>(0), nanodbc::type_incompatible_error);

        results = execute(connection, NANODBC_TEXT("select * from exception_test where i is null;"));

        REQUIRE(results.next());
        REQUIRE_THROWS_AS(results.get<int>(0), nanodbc::null_access_error);
        REQUIRE_THROWS_AS(results.get<int>(42), nanodbc::index_range_error);

        nanodbc::statement statement(connection);
        REQUIRE(statement.open());
        REQUIRE(statement.connected());
        statement.close();
        REQUIRE_THROWS_AS(statement.prepare(NANODBC_TEXT("select * from exception_test;")), nanodbc::programming_error);
    }

    void execute_multiple_transaction_test()
    {
        nanodbc::connection connection = connect();
        nanodbc::statement statement;
        nanodbc::result results;

        statement.prepare(connection, NANODBC_TEXT("select 42;"));

        {
            nanodbc::transaction transaction(connection);
            results = statement.execute();
            results.next();
            REQUIRE(results.get<int>(0) == 42);
        }

        results = statement.execute();
        results.next();
        REQUIRE(results.get<int>(0) == 42);
    }

    void execute_multiple_test()
    {
        nanodbc::connection connection = connect();
        nanodbc::statement statement(connection);
        nanodbc::prepare(statement, NANODBC_TEXT("select 42;"));

        nanodbc::result results = statement.execute();
        results.next();

        results = statement.execute();
        results.next();
        REQUIRE(results.get<int>(0) == 42);

        results = statement.execute();
        results.next();
        REQUIRE(results.get<int>(0) == 42);
    }

    template<class T>
    void integral_test_template()
    {
        nanodbc::connection connection = connect();

        drop_table(connection, NANODBC_TEXT("integral_test"));
        execute(connection, NANODBC_TEXT("create table integral_test (i int, f float, d double precision);"));

        nanodbc::statement statement(connection);
        prepare(statement, NANODBC_TEXT("insert into integral_test (i, f, d) values (?, ?, ?);"));

        srand(0);
        const int32_t i = rand() % 5000;
        const float f = rand() / (rand() + 1.0);
        const float d = - rand() / (rand() + 1.0);

        short p = 0;
        statement.bind(p++, &i);
        statement.bind(p++, &f);
        statement.bind(p++, &d);

        REQUIRE(statement.connected());
        execute(statement);

        nanodbc::result results = execute(connection, NANODBC_TEXT("select * from integral_test;"));
        REQUIRE(results.next());

        // NOTE: Parentheses around REQIURE() expressions are to silence error:
        //       suggest parentheses around comparison in operand of ‘==’ [-Werror=parentheses]
        T ref;
        p = 0;
        results.get_ref(p, ref);
        REQUIRE((ref == static_cast<T>(i)));
        REQUIRE((results.get<T>(p++) == Approx(static_cast<T>(i))));
        results.get_ref(p, ref);
        REQUIRE((static_cast<float>(ref) == Approx(static_cast<T>(f))));
        REQUIRE((static_cast<float>(results.get<T>(p++)) == Approx(static_cast<T>(f))));
        results.get_ref(p, ref);
        REQUIRE((static_cast<double>(ref) == Approx(static_cast<T>(d))));
        REQUIRE((static_cast<double>(results.get<T>(p++)) == Approx(static_cast<T>(d))));
    }

    template<class Fixture, class TypeList, size_t i = std::tuple_size<TypeList>::value - 1>
    struct foreach {
        static void run()
        {
            Fixture fixture;
            using type = typename std::tuple_element<i, TypeList>::type;
            fixture.template integral_test_template<type>();
            foreach<Fixture, TypeList, i - 1>::run();
        }
    };

    template<class Fixture, class TypeList>
    struct foreach<Fixture, TypeList, 0> {
        static void run()
        {
            Fixture fixture;
            using type = typename std::tuple_element<0, TypeList>::type;
            fixture.template integral_test_template<type>();
        }
    };

    template<class Fixture>
    void integral_test()
    {
        foreach<Fixture, integral_test_types>::run();
    }

    void move_test()
    {
        nanodbc::connection orig_connection = connect();
        drop_table(orig_connection, NANODBC_TEXT("move_test"));
        execute(orig_connection, NANODBC_TEXT("create table move_test (i int);"));
        execute(orig_connection, NANODBC_TEXT("insert into move_test values (10);"));

        nanodbc::connection new_connection = std::move(orig_connection);
        execute(new_connection, NANODBC_TEXT("insert into move_test values (30);"));
        execute(new_connection, NANODBC_TEXT("insert into move_test values (20);"));

        nanodbc::result orig_results = execute(new_connection,
            NANODBC_TEXT("select i from move_test order by i desc;")
        );
        REQUIRE(orig_results.next());
        REQUIRE(orig_results.get<int>(0) == 30);
        REQUIRE(orig_results.next());
        REQUIRE(orig_results.get<int>(0) == 20);

        nanodbc::result new_results = std::move(orig_results);
        REQUIRE(new_results.next());
        REQUIRE(new_results.get<int>(0) == 10);
    }

    void null_test()
    {
        nanodbc::connection connection = connect();

        drop_table(connection, NANODBC_TEXT("null_test"));
        execute(connection, NANODBC_TEXT("create table null_test (a int, b varchar(10));"));

        nanodbc::statement statement(connection);

        prepare(statement, NANODBC_TEXT("insert into null_test (a, b) values (?, ?);"));
        statement.bind_null(0);
        statement.bind_null(1);
        execute(statement);

        prepare(statement, NANODBC_TEXT("insert into null_test (a, b) values (?, ?);"));
        statement.bind_null(0, 2);
        statement.bind_null(1, 2);
        execute(statement, 2);

        nanodbc::result results = execute(connection, NANODBC_TEXT("select a, b from null_test order by a;"));

        REQUIRE(results.next());
        REQUIRE(results.is_null(0));
        REQUIRE(results.is_null(1));

        REQUIRE(results.next());
        REQUIRE(results.is_null(0));
        REQUIRE(results.is_null(1));

        REQUIRE(results.next());
        REQUIRE(results.is_null(0));
        REQUIRE(results.is_null(1));

        REQUIRE(!results.next());
    }

    // checks that:         statement.bind(0, &i, 1, nullptr, nanodbc::statement::PARAM_IN);
    // works the same as:   statement.bind(0, &i, 1, nanodbc::statement::PARAM_IN);
    void nullptr_nulls_test()
    {
        nanodbc::connection connection = connect();
        drop_table(connection, NANODBC_TEXT("nullptr_nulls_test"));
        execute(connection, NANODBC_TEXT("create table nullptr_nulls_test (i int);"));

        {
            nanodbc::statement statement(connection);
            prepare(statement, NANODBC_TEXT("insert into nullptr_nulls_test (i) values (?);"));

            int i = 5;
            statement.bind(0, &i, 1, nullptr, nanodbc::statement::PARAM_IN);

            REQUIRE(statement.connected());
            execute(statement);

            nanodbc::result results = execute(connection, NANODBC_TEXT("select * from nullptr_nulls_test;"));
            REQUIRE(results.next());

            REQUIRE(results.get<int>(0) == i);
        }

        execute(connection, NANODBC_TEXT("DELETE FROM nullptr_nulls_test;"));

        {
            nanodbc::statement statement(connection);
            prepare(statement, NANODBC_TEXT("insert into nullptr_nulls_test (i) values (?);"));

            int i = 5;
            statement.bind(0, &i, 1, nanodbc::statement::PARAM_IN);

            REQUIRE(statement.connected());
            execute(statement);

            nanodbc::result results = execute(connection, NANODBC_TEXT("select * from nullptr_nulls_test;"));
            REQUIRE(results.next());

            REQUIRE(results.get<int>(0) == i);
        }
    }

    void result_iterator_test()
    {
        nanodbc::connection connection = connect();
        drop_table(connection, NANODBC_TEXT("result_iterator_test"));
        execute(connection, NANODBC_TEXT("create table result_iterator_test (i int, s varchar(10));"));
        execute(connection, NANODBC_TEXT("insert into result_iterator_test values (1, 'one');"));
        execute(connection, NANODBC_TEXT("insert into result_iterator_test values (2, 'two');"));
        execute(connection, NANODBC_TEXT("insert into result_iterator_test values (3, 'tri');"));

        // Test standard algorithm
        {
            nanodbc::result results = execute(connection, NANODBC_TEXT("select i, s from result_iterator_test;"));
            REQUIRE(std::distance(begin(results), end(results)) == 3);
        }

        // Test classic for loop iteration
        {
            nanodbc::result results = execute(connection, NANODBC_TEXT("select i, s from result_iterator_test;"));
            for (auto it = begin(results); it != end(results); ++it)
            {
                REQUIRE(it->get<int>(0) > 0);
                REQUIRE(it->get<nanodbc::string_type>(1).size() == 3);
            }
            REQUIRE(std::distance(begin(results), end(results)) == 0); // InputIterators only guarantee validity for single pass algorithms
        }

        // Test range-based for loop iteration
        {
            nanodbc::result results = execute(connection, NANODBC_TEXT("select i, s from result_iterator_test;"));
            for (auto& row : results)
            {
                REQUIRE(row.get<int>(0) > 0);
                REQUIRE(row.get<nanodbc::string_type>(1).size() == 3);
            }
            REQUIRE(std::distance(begin(results), end(results)) == 0); // InputIterators only guarantee validity for single pass algorithms
        }

    }

    void simple_test()
    {
        nanodbc::connection connection = connect();
        REQUIRE(connection.native_dbc_handle() != nullptr);
        REQUIRE(connection.native_env_handle() != nullptr);
        REQUIRE(connection.transactions() == std::size_t(0));

        drop_table(connection, NANODBC_TEXT("simple_test"));
        execute(connection, NANODBC_TEXT("create table simple_test (sort_order int, a int, b varchar(10));"));
        execute(connection, NANODBC_TEXT("insert into simple_test values (2, 1, 'one');"));
        execute(connection, NANODBC_TEXT("insert into simple_test values (3, 2, 'two');"));
        execute(connection, NANODBC_TEXT("insert into simple_test values (4, 3, 'tri');"));
        execute(connection, NANODBC_TEXT("insert into simple_test values (1, NULL, 'z');"));

        {
            nanodbc::result results = execute(connection, NANODBC_TEXT("select a, b from simple_test order by sort_order;"));
            REQUIRE((bool)results);
            REQUIRE(results.rows() == 0);
            REQUIRE(results.columns() == 2);

            // From MSDN on SQLRowCount:
            // Row count is either the number of rows affected by the request
            // or -1 if the number of affected rows is not available.
            // For other statements and functions, the driver may define the value returned (...)
            // some data sources may be able to return the number of rows returned by a SELECT statement.
            const bool affected_four = results.affected_rows() == 4;
            const bool affected_zero = results.affected_rows() == 0;
            const bool affected_negative_one = results.affected_rows() == -1;
            const int affected = affected_four + affected_zero + affected_negative_one;
            REQUIRE(affected != 0);
            if(!affected) {
                // Provide more verbose output if one of the above terms is false:
                CHECK(affected_four);
                CHECK(affected_zero);
                CHECK(affected_negative_one);
            }

            REQUIRE(results.rowset_size() == 1);
            REQUIRE(results.column_name(0) == NANODBC_TEXT("a"));
            REQUIRE(results.column_name(1) == NANODBC_TEXT("b"));

            // :::::::::::::::::::::::::::::::::::::::::::::::::::::::::::::::::::::::::::::::::::::
            REQUIRE(results.next());
            // row = (null)|z
            // .....................................................................................
            REQUIRE(results.rows() == 1);
            REQUIRE(results.is_null(0));
            REQUIRE(results.is_null(NANODBC_TEXT("a")));
            REQUIRE(results.get<int>(0, -1) == -1);
            REQUIRE(results.get<int>(NANODBC_TEXT("a"), -1) == -1);
            REQUIRE(results.get<nanodbc::string_type>(0, NANODBC_TEXT("null")) == NANODBC_TEXT("null"));
            REQUIRE(results.get<nanodbc::string_type>(NANODBC_TEXT("a"), NANODBC_TEXT("null")) == NANODBC_TEXT("null"));
            REQUIRE(results.get<nanodbc::string_type>(1) == NANODBC_TEXT("z"));
            REQUIRE(results.get<nanodbc::string_type>(NANODBC_TEXT("b")) == NANODBC_TEXT("z"));

            int ref_int;
            results.get_ref(0, -1, ref_int);
            REQUIRE(ref_int == -1);
            results.get_ref(NANODBC_TEXT("a"), -2, ref_int);
            REQUIRE(ref_int == -2);

            nanodbc::string_type ref_str;
            results.get_ref<nanodbc::string_type>(0, NANODBC_TEXT("null"), ref_str);
            REQUIRE(ref_str == NANODBC_TEXT("null"));
            results.get_ref<nanodbc::string_type>(NANODBC_TEXT("a"), NANODBC_TEXT("null2"), ref_str);
            REQUIRE(ref_str == NANODBC_TEXT("null2"));

            // :::::::::::::::::::::::::::::::::::::::::::::::::::::::::::::::::::::::::::::::::::::
            REQUIRE(results.next());
            // row = 1|one
            // .....................................................................................
            REQUIRE(results.get<int>(0) == 1);
            REQUIRE(results.get<int>(NANODBC_TEXT("a")) == 1);
            REQUIRE(results.get<nanodbc::string_type>(1) == NANODBC_TEXT("one"));
            REQUIRE(results.get<nanodbc::string_type>(NANODBC_TEXT("b")) == NANODBC_TEXT("one"));

            nanodbc::result results_copy = results;

            // :::::::::::::::::::::::::::::::::::::::::::::::::::::::::::::::::::::::::::::::::::::
            REQUIRE(results_copy.next());
            // row = 2|two
            // .....................................................................................
            REQUIRE(results_copy.get<int>(0, -1) == 2);
            REQUIRE(results_copy.get<int>(NANODBC_TEXT("a"), -1) == 2);
            REQUIRE(results_copy.get<nanodbc::string_type>(1) == NANODBC_TEXT("two"));
            REQUIRE(results_copy.get<nanodbc::string_type>(NANODBC_TEXT("b")) == NANODBC_TEXT("two"));

            // FIXME: not supported by the default SQL_CURSOR_FORWARD_ONLY
            // and will require SQL_ATTR_CURSOR_TYPE set to SQL_CURSOR_STATIC at least.
            //REQUIRE(results.position());

            nanodbc::result().swap(results_copy);

            // :::::::::::::::::::::::::::::::::::::::::::::::::::::::::::::::::::::::::::::::::::::
            REQUIRE(results.next());
            // row = 3|tri
            // .....................................................................................
            REQUIRE(results.get<nanodbc::string_type>(0) == NANODBC_TEXT("3"));
            REQUIRE(results.get<nanodbc::string_type>(NANODBC_TEXT("a")) == NANODBC_TEXT("3"));
            REQUIRE(results.get<nanodbc::string_type>(1) == NANODBC_TEXT("tri"));
            REQUIRE(results.get<nanodbc::string_type>(NANODBC_TEXT("b")) == NANODBC_TEXT("tri"));

            REQUIRE(!results.next());
            REQUIRE(results.at_end());
        }

        nanodbc::connection connection_copy(connection);

        connection.disconnect();
        REQUIRE(!connection.connected());
        REQUIRE(!connection_copy.connected());
    }

    void string_test()
    {
        nanodbc::connection connection = connect();
        REQUIRE(connection.native_dbc_handle() != nullptr);
        REQUIRE(connection.native_env_handle() != nullptr);
        REQUIRE(connection.transactions() == std::size_t(0));

        const nanodbc::string_type name = NANODBC_TEXT("Fred");

        drop_table(connection, NANODBC_TEXT("string_test"));
        execute(connection, NANODBC_TEXT("create table string_test (s varchar(10));"));

        nanodbc::statement query(connection);
        prepare(query, NANODBC_TEXT("insert into string_test(s) values(?)"));
        query.bind(0, name.c_str());
        nanodbc::execute(query);

        nanodbc::result results = execute(connection, NANODBC_TEXT("select s from string_test;"));
        REQUIRE(results.next());
        REQUIRE(results.get<nanodbc::string_type>(0) == NANODBC_TEXT("Fred"));

        nanodbc::string_type ref;
        results.get_ref(0, ref);
        REQUIRE(ref == name);
    }

    void time_test()
    {
        auto connection = connect();
        create_table(connection, NANODBC_TEXT("time_test"), NANODBC_TEXT("t time"));

        // insert
        {
            nanodbc::statement statement(connection);
            prepare(statement, NANODBC_TEXT("insert into time_test(t) values (?);"));

            nanodbc::time t{11, 45, 59};
            statement.bind(0, &t);
            execute(statement);
        }

        // select
        {
            auto result = execute(connection, NANODBC_TEXT("select t from time_test;"));
            REQUIRE(result.next());
            auto t = result.get<nanodbc::time>(0);
            REQUIRE(t.hour == 11);
            REQUIRE(t.min == 45);
            REQUIRE(t.sec == 59);
        }
    }

    void transaction_test()
    {
        nanodbc::connection connection = connect();

        drop_table(connection, NANODBC_TEXT("transaction_test"));
        if (vendor_ == MySQL)
            execute(connection, NANODBC_TEXT("create table transaction_test (i int) ENGINE = INNODB;"));
        else
        execute(connection, NANODBC_TEXT("create table transaction_test (i int);"));

        nanodbc::statement statement(connection);
        prepare(statement, NANODBC_TEXT("insert into transaction_test (i) values (?);"));

        static const int elements = 10;
        int data[elements] = { 0, 1, 2, 3, 4, 5, 6, 7, 8, 9 };
        statement.bind(0, data, elements);
        execute(statement, elements);

        static const nanodbc::string_type::value_type* query = NANODBC_TEXT("select count(1) from transaction_test;");

        check_rows_equal(execute(connection, query), 10);

        REQUIRE(connection.transactions() == 0);
        {
            nanodbc::transaction transaction(connection);
            REQUIRE(connection.transactions() == 1);
            execute(connection, NANODBC_TEXT("delete from transaction_test;"));
            check_rows_equal(execute(connection, query), 0);
            REQUIRE(connection.transactions() == 1);
            // ~transaction() calls rollback()
        }
        REQUIRE(connection.transactions() == 0);

        check_rows_equal(execute(connection, query), 10);

        REQUIRE(connection.transactions() == 0);
        {
            nanodbc::transaction transaction(connection);
            REQUIRE(connection.transactions() == 1);
            execute(connection, NANODBC_TEXT("delete from transaction_test;"));
            check_rows_equal(execute(connection, query), 0);
            REQUIRE(connection.transactions() == 1);
            transaction.rollback(); // only requests rollback performed in ~transaction()
            REQUIRE(connection.transactions() == 1); // transaction not released yet
        }
        REQUIRE(connection.transactions() == 0);

        check_rows_equal(execute(connection, query), 10);

        REQUIRE(connection.transactions() == 0);
        {
            nanodbc::transaction transaction(connection);
            REQUIRE(connection.transactions() == 1);
            execute(connection, NANODBC_TEXT("delete from transaction_test;"));
            check_rows_equal(execute(connection, query), 0);
            REQUIRE(connection.transactions() == 1);
            transaction.commit(); // performs actual commit and releases transaction
            REQUIRE(connection.transactions() == 0);
        }
        REQUIRE(connection.transactions() == 0);

        check_rows_equal(execute(connection, query), 0);
    }

    void while_not_end_iteration_test()
    {
        nanodbc::connection connection = connect();
        drop_table(connection, NANODBC_TEXT("while_not_end_iteration_test"));
        execute(connection, NANODBC_TEXT("create table while_not_end_iteration_test (i int);"));
        execute(connection, NANODBC_TEXT("insert into while_not_end_iteration_test values (1);"));
        execute(connection, NANODBC_TEXT("insert into while_not_end_iteration_test values (2);"));
        execute(connection, NANODBC_TEXT("insert into while_not_end_iteration_test values (3);"));
        nanodbc::result results = execute(connection, NANODBC_TEXT("select * from while_not_end_iteration_test order by 1 desc;"));
        int i = 3;
        while(!results.at_end())
        {
            results.next();
            REQUIRE(results.get<int>(0) == i--);
        }
    }

    void while_next_iteration_test()
    {
        nanodbc::connection connection = connect();
        drop_table(connection, NANODBC_TEXT("while_next_iteration_test"));
        execute(connection, NANODBC_TEXT("create table while_next_iteration_test (i int);"));
        execute(connection, NANODBC_TEXT("insert into while_next_iteration_test values (1);"));
        execute(connection, NANODBC_TEXT("insert into while_next_iteration_test values (2);"));
        execute(connection, NANODBC_TEXT("insert into while_next_iteration_test values (3);"));
        nanodbc::result results = execute(connection, NANODBC_TEXT("select * from while_next_iteration_test order by 1 desc;"));
        int i = 3;
        while(results.next())
        {
            REQUIRE(results.get<int>(0) == i--);
        }
    }
};

#ifdef _MSC_VER
#pragma warning(pop)
#endif

#endif // NANODBC_TEST_BASIC_TEST_H<|MERGE_RESOLUTION|>--- conflicted
+++ resolved
@@ -153,6 +153,8 @@
         {
         case MySQL:
             return NANODBC_TEXT("PRIMARY"); // MySQL: The name of a PRIMARY KEY is always PRIMARY
+        case SQLite:
+            return NANODBC_TEXT(""); // NOTE: SQLite seem to have no support for named PK constraint
         default:
             return assumed;
         }
@@ -419,26 +421,7 @@
 
         // Find a table with known name and verify its known columns
         {
-<<<<<<< HEAD
-            // Determine DBMS-specific features, properties and values
-            // NOTE: If handling DBMS-specific features become overly complicated,
-            //       we may decided to remove such features from the tests.
-            nanodbc::string_type binary_type_name;
-            if (contains_string(dbms, NANODBC_TEXT("SQLite")) || contains_string(dbms, NANODBC_TEXT("MySQL")))
-            {
-                binary_type_name = NANODBC_TEXT("blob");
-            }
-            else if (contains_string(dbms, NANODBC_TEXT("PostgreSQL")))
-            {
-                binary_type_name = NANODBC_TEXT("bytea");
-            }
-            else
-            {
-                binary_type_name = NANODBC_TEXT("varbinary"); // Oracle, MySQL, SQL Server,...standard type?
-            }
-=======
             nanodbc::string_type binary_type_name = get_binary_type_name();
->>>>>>> 81bdc547
             REQUIRE(!binary_type_name.empty());
 
             nanodbc::string_type const table_name(NANODBC_TEXT("catalog_columns_test"));
@@ -496,34 +479,10 @@
             REQUIRE(columns.next());
             REQUIRE(columns.column_name() == NANODBC_TEXT("c2"));
             REQUIRE((columns.sql_data_type() == SQL_FLOAT ||
-<<<<<<< HEAD
-                columns.sql_data_type() == SQL_REAL ||
-                columns.sql_data_type() == SQL_DOUBLE));
-            if (columns.numeric_precision_radix() == 2)
-            {
-                REQUIRE(columns.column_size() == 53); // total number of bits allowed
-            }
-            else if (columns.numeric_precision_radix() == 10)
-            {
-                // total number of digits allowed
-
-                // NOTE: Some variations have been observed:
-                // Windows 64-bit + nanodbc 64-bit build + psqlODBC 9.?.? x64 connected to PostgreSQL 9.3 on Windows x64 (AppVeyor)
-                REQUIRE(columns.column_size() >= 15);
-                // Windows x64      + nanodbc 64-bit build + psqlODBC 9.3.5 x64 connected to PostgreSQL 9.5 on Ubuntu 15.10 x64 (Vagrant)
-                // Ubuntu 12.04 x64 + nanodbc 64-bit build + psqlODBC 9.3.5 x64 connected to PostgreSQL 9.1 on Ubuntu 12.04 x64 (Travsi CI)
-                REQUIRE(columns.column_size() <= 17);
-            }
-            else
-            {
-                ; // driver says, not applicable
-            }
-=======
                      columns.sql_data_type() == SQL_REAL ||
                      columns.sql_data_type() == SQL_DOUBLE));
             check_data_type_size(NANODBC_TEXT("float"), columns.column_size(),
                                  columns.numeric_precision_radix());
->>>>>>> 81bdc547
             REQUIRE(columns.nullable() == SQL_NULLABLE);
             if (!columns.is_nullable().empty()) // nullability determined
                 REQUIRE(columns.is_nullable() == NANODBC_TEXT("YES"));
@@ -585,15 +544,12 @@
             REQUIRE(columns.next());
             REQUIRE(columns.column_name() == NANODBC_TEXT("c7"));
             REQUIRE((columns.sql_data_type() == SQL_LONGVARCHAR || columns.sql_data_type() == SQL_WLONGVARCHAR));
-<<<<<<< HEAD
             REQUIRE((columns.column_size() == 2147483647 ||
                      columns.column_size() == 65535 || // MySQL
                      columns.column_size() == 8190 || // PostgreSQL uses MaxLongVarcharSize=8190, which is configurable in odbc.ini
                      columns.column_size() == 0)); // SQLite
-=======
             check_data_type_size(NANODBC_TEXT("text"), columns.column_size());
 
->>>>>>> 81bdc547
             REQUIRE(columns.next());
             REQUIRE(columns.column_name() == NANODBC_TEXT("c8"));
             REQUIRE((columns.sql_data_type() == SQL_VARBINARY ||
@@ -638,17 +594,9 @@
             REQUIRE(keys.table_name() == table_name);
             REQUIRE(keys.column_name() == NANODBC_TEXT("i"));
             REQUIRE(keys.column_number() == 1);
-<<<<<<< HEAD
-            // MySQL: The name of a PRIMARY KEY is always PRIMARY,
-            if (contains_string(dbms, NANODBC_TEXT("MySQL")))
-                REQUIRE(keys.primary_key_name() == NANODBC_TEXT("PRIMARY"));
-            else if (contains_string(dbms, NANODBC_TEXT("SQLite")))
-                ; // NOTE: SQLite seem to have no support for named PK constraint
-            else
-                REQUIRE(keys.primary_key_name() == NANODBC_TEXT("pk_simple_test"));
-=======
-            REQUIRE(keys.primary_key_name() == get_primary_key_name(NANODBC_TEXT("pk_simple_test")));
->>>>>>> 81bdc547
+            auto const pk_simple = get_primary_key_name(NANODBC_TEXT("pk_simple_test"));
+            if (!pk_simple.empty()) // constraint relevant
+                REQUIRE(keys.primary_key_name() == pk_simple);
             // expect no more records
             REQUIRE(!keys.next());
         }
@@ -665,33 +613,17 @@
             REQUIRE(keys.table_name() == table_name);
             REQUIRE(keys.column_name() == NANODBC_TEXT("a"));
             REQUIRE(keys.column_number() == 1);
-<<<<<<< HEAD
-            // MySQL: The name of a PRIMARY KEY is always PRIMARY,
-            if (contains_string(dbms, NANODBC_TEXT("MySQL")))
-                REQUIRE(keys.primary_key_name() == NANODBC_TEXT("PRIMARY"));
-            else if (contains_string(dbms, NANODBC_TEXT("SQLite")))
-                ; // NOTE: SQLite seem to have no support for named PK constraint
-            else
-                REQUIRE(keys.primary_key_name() == NANODBC_TEXT("pk_composite_test"));
-=======
-            REQUIRE(keys.primary_key_name() == get_primary_key_name(NANODBC_TEXT("pk_composite_test")));
->>>>>>> 81bdc547
+            auto const pk_composite1 = get_primary_key_name(NANODBC_TEXT("pk_composite_test"));
+            if (!pk_composite1.empty()) // constraint relevant
+                REQUIRE(keys.primary_key_name() == pk_composite1);
 
             REQUIRE(keys.next());
             REQUIRE(keys.table_name() == table_name);
             REQUIRE(keys.column_name() == NANODBC_TEXT("b"));
             REQUIRE(keys.column_number() == 2);
-<<<<<<< HEAD
-            // MySQL: The name of a PRIMARY KEY is always PRIMARY,
-            if (contains_string(dbms, NANODBC_TEXT("MySQL")))
-                REQUIRE(keys.primary_key_name() == NANODBC_TEXT("PRIMARY"));
-            else if (contains_string(dbms, NANODBC_TEXT("SQLite")))
-                ; // NOTE: SQLite seem to have no support for named PK constraint
-            else
-                REQUIRE(keys.primary_key_name() == NANODBC_TEXT("pk_composite_test"));
-=======
-            REQUIRE(keys.primary_key_name() == get_primary_key_name(NANODBC_TEXT("pk_composite_test")));
->>>>>>> 81bdc547
+            auto const pk_composite2 = get_primary_key_name(NANODBC_TEXT("pk_composite_test"));
+            if (!pk_composite2.empty()) // constraint relevant
+                REQUIRE(keys.primary_key_name() == pk_composite2);
 
             // expect no more records
             REQUIRE(!keys.next());

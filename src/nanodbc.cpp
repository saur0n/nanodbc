--- conflicted
+++ resolved
@@ -227,55 +227,79 @@
     return i;
 }
 
-<<<<<<< HEAD
-inline void convert(const wide_string_type& in, std::string& out)
+template <class T>
+inline void convert(const T* beg, size_t n, std::basic_string<T>& out)
+{
+    out.assign(beg, n);
+}
+
+inline void convert(const wide_char_t* beg, size_t n, std::string& out)
 {
 #ifdef NANODBC_USE_BOOST_CONVERT
     using boost::locale::conv::utf_to_utf;
-    out = utf_to_utf<char>(in.c_str(), in.c_str() + in.size());
-#else
-// Workaround for confirmed bug in VS2015. See:
-// https://connect.microsoft.com/VisualStudio/Feedback/Details/1403302
-// https://social.msdn.microsoft.com/Forums/en-US/8f40dcd8-c67f-4eba-9134-a19b9178e481
-#if defined(_MSC_VER) && (_MSC_VER == 1900)
-    auto p = reinterpret_cast<unsigned short const*>(in.data());
-    out = std::wstring_convert<NANODBC_CODECVT_TYPE<unsigned short>, unsigned short>().to_bytes(
-        p, p + in.size());
-#else
-    out = std::wstring_convert<NANODBC_CODECVT_TYPE<wide_char_t>, wide_char_t>().to_bytes(in);
-#endif
-#endif
-}
-
-#ifdef NANODBC_USE_UNICODE
-inline void convert(const std::string& in, wide_string_type& out)
-{
-#ifdef NANODBC_USE_BOOST_CONVERT
-    using boost::locale::conv::utf_to_utf;
-    out = utf_to_utf<wide_char_t>(in.c_str(), in.c_str() + in.size());
+    out = utf_to_utf<char>(beg, beg + n);
 // Workaround for confirmed bug in VS2015. See:
 // https://connect.microsoft.com/VisualStudio/Feedback/Details/1403302
 // https://social.msdn.microsoft.com/Forums/en-US/8f40dcd8-c67f-4eba-9134-a19b9178e481
 #elif defined(_MSC_VER) && (_MSC_VER == 1900)
-    auto s =
-        std::wstring_convert<NANODBC_CODECVT_TYPE<unsigned short>, unsigned short>().from_bytes(in);
+    // Why static? http://stackoverflow.com/questions/26196686/utf8-utf16-codecvt-poor-performance
+    static thread_local std::wstring_convert<NANODBC_CODECVT_TYPE<unsigned short>, unsigned short>
+        converter;
+    out = converter.to_bytes(
+        reinterpret_cast<unsigned short const*>(beg),
+        reinterpret_cast<unsigned short const*>(beg + n));
+#else
+    static thread_local std::wstring_convert<NANODBC_CODECVT_TYPE<wide_char_t>, wide_char_t>
+        converter;
+    out = converter.to_bytes(beg, beg + n);
+#endif
+}
+
+inline void convert(const char* beg, size_t n, wide_string_type& out)
+{
+#ifdef NANODBC_USE_BOOST_CONVERT
+    using boost::locale::conv::utf_to_utf;
+    out = utf_to_utf<wide_char_t>(beg, beg + n);
+// Workaround for confirmed bug in VS2015. See:
+// https://connect.microsoft.com/VisualStudio/Feedback/Details/1403302
+// https://social.msdn.microsoft.com/Forums/en-US/8f40dcd8-c67f-4eba-9134-a19b9178e481
+#elif defined(_MSC_VER) && (_MSC_VER == 1900)
+    // Why static? http://stackoverflow.com/questions/26196686/utf8-utf16-codecvt-poor-performance
+    static thread_local std::wstring_convert<NANODBC_CODECVT_TYPE<unsigned short>, unsigned short>
+        converter;
+    auto s = converter.from_bytes(beg, beg + n);
     auto p = reinterpret_cast<wide_char_t const*>(s.data());
     out.assign(p, p + s.size());
 #else
-    out = std::wstring_convert<NANODBC_CODECVT_TYPE<wide_char_t>, wide_char_t>().from_bytes(in);
-#endif
-}
-
-inline void convert(const wide_string_type& in, wide_string_type& out)
-{
-    out = in;
-}
-#else
-inline void convert(const std::string& in, std::string& out)
-{
-    out = in;
-}
-#endif
+    static thread_local std::wstring_convert<NANODBC_CODECVT_TYPE<wide_char_t>, wide_char_t>
+        converter;
+    out = converter.from_bytes(beg, beg + n);
+#endif
+}
+
+template <class T>
+inline void convert(const char* beg, std::basic_string<T>& out)
+{
+    convert(beg, std::strlen(beg), out);
+}
+
+template <class T>
+inline void convert(const wchar_t* beg, std::basic_string<T>& out)
+{
+    convert(beg, std::wcslen(beg), out);
+}
+
+template <class T>
+inline void convert(std::basic_string<T>&& in, std::basic_string<T>& out)
+{
+    out.assign(in);
+}
+
+template <class T, class U>
+inline void convert(const std::basic_string<T>& in, std::basic_string<U>& out)
+{
+    convert(in.data(), in.size(), out);
+}
 
 // Attempts to get the most recent ODBC error as a string.
 // Always returns std::string, even in unicode mode.
@@ -294,84 +318,6 @@
     RETCODE rc;
 
     do
-=======
-	template <class T>
-	inline void convert(const T* beg, size_t n, std::basic_string<T>& out)
-	{
-		out.assign(beg, n);
-	}
-
-	inline void convert(const wide_char_t* beg, size_t n, std::string& out)
-	{
-#ifdef NANODBC_USE_BOOST_CONVERT
-		using boost::locale::conv::utf_to_utf;
-		out = utf_to_utf<char>(beg, beg + n);
-#elif defined(_MSC_VER) && (_MSC_VER == 1900)
-		// Workaround for confirmed bug in VS2015. See:
-		// https://connect.microsoft.com/VisualStudio/Feedback/Details/1403302
-		// https://social.msdn.microsoft.com/Forums/en-US/8f40dcd8-c67f-4eba-9134-a19b9178e481/vs-2015-rc-linker-stdcodecvt-error
-		// Why static? http://stackoverflow.com/questions/26196686/utf8-utf16-codecvt-poor-performance
-		static thread_local std::wstring_convert<NANODBC_CODECVT_TYPE<unsigned short>, unsigned short> converter;
-		out = converter.to_bytes(reinterpret_cast<unsigned short const*>(beg),
-			                     reinterpret_cast<unsigned short const*>(beg + n));
-#else
-		static thread_local std::wstring_convert<NANODBC_CODECVT_TYPE<wide_char_t>, wide_char_t> converter;
-		out = converter.to_bytes(beg, beg + n);
-#endif
-	}
-
-	inline void convert(const char* beg, size_t n, wide_string_type& out)
-	{
-#ifdef NANODBC_USE_BOOST_CONVERT
-		using boost::locale::conv::utf_to_utf;
-		out = utf_to_utf<wide_char_t>(beg, beg + n);
-#elif defined(_MSC_VER) && (_MSC_VER == 1900)
-		// Workaround for confirmed bug in VS2015. See:
-		// https://connect.microsoft.com/VisualStudio/Feedback/Details/1403302
-		// https://social.msdn.microsoft.com/Forums/en-US/8f40dcd8-c67f-4eba-9134-a19b9178e481/vs-2015-rc-linker-stdcodecvt-error
-		// Why static? http://stackoverflow.com/questions/26196686/utf8-utf16-codecvt-poor-performance
-		static thread_local std::wstring_convert<NANODBC_CODECVT_TYPE<unsigned short>, unsigned short> converter;
-		auto s = converter.from_bytes(beg, beg + n);
-		auto p = reinterpret_cast<wide_char_t const*>(s.data());
-		out.assign(p, p + s.size());
-#else
-		static thread_local std::wstring_convert<NANODBC_CODECVT_TYPE<wide_char_t>, wide_char_t> converter;
-		out = converter.from_bytes(beg, beg + n);
-#endif
-	}
-
-	template <class T>
-	inline void convert(const char* beg, std::basic_string<T>& out)
-	{
-		convert(beg, std::strlen(beg), out);
-	}
-
-	template <class T>
-	inline void convert(const wchar_t* beg, std::basic_string<T>& out)
-	{
-		convert(beg, std::wcslen(beg), out);
-	}
-
-	template <class T>
-	inline void convert(std::basic_string<T>&& in, std::basic_string<T>& out)
-	{
-		out.assign(in);
-	}
-
-	template <class T, class U>
-	inline void convert(const std::basic_string<T>& in, std::basic_string<U>& out)
-	{
-		convert(in.data(), in.size(), out);
-	}
-
-	// Attempts to get the most recent ODBC error as a string.
-    // Always returns std::string, even in unicode mode.
-    inline std::string recent_error(
-        SQLHANDLE handle
-        , SQLSMALLINT handle_type
-        , long &native
-        , std::string &state)
->>>>>>> 79b548ae
     {
         NANODBC_CALL_RC(
             NANODBC_FUNC(SQLGetDiagRec),
@@ -405,32 +351,12 @@
 
         if (!success(rc))
         {
-            convert(result, rvalue);
+            convert(std::move(result), rvalue);
             return rvalue;
         }
 
-<<<<<<< HEAD
         if (!result.empty())
             result += ' ';
-=======
-            NANODBC_CALL_RC(
-                NANODBC_FUNC(SQLGetDiagRec)
-                , rc
-                , handle_type
-                , handle
-                , (SQLSMALLINT)i
-                , sql_state
-                , &native_error
-                , sql_message.data()
-                , (SQLSMALLINT)sql_message.size()
-                , &total_bytes);
-
-            if(!success(rc))
-            {
-                convert(std::move(result), rvalue);
-                return rvalue;
-            }
->>>>>>> 79b548ae
 
         result += nanodbc::string_type(sql_message.begin(), sql_message.end());
         i++;
@@ -443,25 +369,16 @@
 #endif
     } while (rc != SQL_NO_DATA);
 
-    convert(result, rvalue);
+    convert(std::move(result), rvalue);
     state = std::string(&sql_state[0], &sql_state[arrlen(sql_state) - 1]);
     native = native_error;
     std::string status = state;
     status += ": ";
     status += rvalue;
 
-<<<<<<< HEAD
     // some drivers insert \0 into error messages for unknown reasons
     using std::replace;
     replace(status.begin(), status.end(), '\0', ' ');
-=======
-        convert(std::move(result), rvalue);
-        state = std::string(&sql_state[0], &sql_state[arrlen(sql_state) - 1]);
-        native = native_error;
-        std::string status = state;
-        status += ": ";
-        status += rvalue;
->>>>>>> 79b548ae
 
     return status;
 }
@@ -1946,33 +1863,13 @@
 
     if (null_sentry)
     {
-<<<<<<< HEAD
+        std::string narrow_lhs, narrow_rhs;
+        convert(string_type(null_sentry), narrow_rhs);
         for (std::size_t i = 0; i < elements; ++i)
         {
-            const string_type s_lhs(values + i * length, values + (i + 1) * length);
-            const string_type s_rhs(null_sentry);
-#if NANODBC_USE_UNICODE
-            std::string narrow_lhs;
-            narrow_lhs.reserve(s_lhs.size());
-            convert(s_lhs, narrow_lhs);
-            std::string narrow_rhs;
-            narrow_rhs.reserve(s_rhs.size());
-            convert(s_rhs, narrow_lhs);
+            convert(values + i * length, length, narrow_lhs);
             if (std::strncmp(narrow_lhs.c_str(), narrow_rhs.c_str(), length))
                 bind_len_or_null_[param][i] = parameter_size;
-#else
-            if (std::strncmp(s_lhs.c_str(), s_rhs.c_str(), length))
-                bind_len_or_null_[param][i] = parameter_size;
-#endif
-=======
-		std::string narrow_lhs, narrow_rhs;
-		convert(string_type(null_sentry), narrow_rhs); 
-		for(std::size_t i = 0; i < elements; ++i)
-        {
-            convert(values + i * length, length, narrow_lhs);
-            if(std::strncmp(narrow_lhs.c_str(), narrow_rhs.c_str(), length))
-                bind_len_or_null_[param][i] = parameter_size;
->>>>>>> 79b548ae
         }
     }
     else if (nulls)
@@ -2706,65 +2603,10 @@
 
     switch (col.ctype_)
     {
-<<<<<<< HEAD
     case SQL_C_CHAR:
     case SQL_C_BINARY:
     {
         if (col.blob_)
-=======
-        case SQL_C_CHAR:
-        case SQL_C_BINARY:
-        {
-            if(col.blob_)
-            {
-                // Input is always std::string, while output may be std::string or wide_string_type
-                std::string out;
-                // The length of the data available to return, decreasing with subsequent SQLGetData calls.
-                // But, NOT the length of data returned into the buffer (apart from the final call).
-                SQLLEN ValueLenOrInd;
-                SQLRETURN rc;
-
-#if !defined(NANODBC_DISABLE_ASYNC) && defined(SQL_ATTR_ASYNC_STMT_EVENT) && defined(SQL_API_SQLCOMPLETEASYNC)
-                stmt_.disable_async();
-#endif
-
-                void* handle = native_statement_handle();
-                do
-                {
-                    char buffer[1024] = {0};
-                    const std::size_t buffer_size = sizeof(buffer);
-                    NANODBC_CALL_RC(
-                        SQLGetData
-                        , rc
-                        , handle            // StatementHandle
-                        , column + 1        // Col_or_Param_Num
-                        , col.ctype_        // TargetType
-                        , buffer            // TargetValuePtr
-                        , buffer_size       // BufferLength
-                        , &ValueLenOrInd);  // StrLen_or_IndPtr
-                    if(ValueLenOrInd > 0)
-                        out.append(buffer, std::min<std::size_t>(ValueLenOrInd, col.ctype_ == SQL_C_BINARY ? buffer_size : buffer_size - 1));
-                    else if(ValueLenOrInd == SQL_NULL_DATA)
-                        col.cbdata_[rowset_position_] = (SQLINTEGER) SQL_NULL_DATA;
-                    // Sequence of successful calls is:
-                    // SQL_NO_DATA or SQL_SUCCESS_WITH_INFO followed by SQL_SUCCESS.
-                } while(rc == SQL_SUCCESS_WITH_INFO);
-                if(rc == SQL_SUCCESS || rc == SQL_NO_DATA)
-                    convert(std::move(out), result);
-                else
-                    if(!success(rc))
-                        NANODBC_THROW_DATABASE_ERROR(stmt_.native_statement_handle(), SQL_HANDLE_STMT);
-            }
-            else
-            {
-                const char* s = col.pdata_ + rowset_position_ * col.clen_;
-				convert(s, result);
-            }
-            return;
-        }
-
-        case SQL_C_WCHAR:
->>>>>>> 79b548ae
         {
             // Input is always std::string, while output may be std::string or wide_string_type
             std::string out;
@@ -2778,7 +2620,6 @@
             stmt_.disable_async();
 #endif
 
-<<<<<<< HEAD
             void* handle = native_statement_handle();
             do
             {
@@ -2805,112 +2646,14 @@
                 // SQL_NO_DATA or SQL_SUCCESS_WITH_INFO followed by SQL_SUCCESS.
             } while (rc == SQL_SUCCESS_WITH_INFO);
             if (rc == SQL_SUCCESS || rc == SQL_NO_DATA)
-                convert(out, result);
+                convert(std::move(out), result);
             else if (!success(rc))
                 NANODBC_THROW_DATABASE_ERROR(stmt_.native_statement_handle(), SQL_HANDLE_STMT);
-=======
-                void* handle = native_statement_handle();
-                do
-                {
-                    wide_char_t buffer[512] = {0};
-                    const std::size_t buffer_size = sizeof(buffer);
-                    NANODBC_CALL_RC(
-                        SQLGetData
-                        , rc
-                        , handle            // StatementHandle
-                        , column + 1        // Col_or_Param_Num
-                        , col.ctype_        // TargetType
-                        , buffer            // TargetValuePtr
-                        , buffer_size       // BufferLength
-                        , &ValueLenOrInd);  // StrLen_or_IndPtr
-                    if(ValueLenOrInd > 0)
-                        out.append(buffer, std::min<std::size_t>(ValueLenOrInd / sizeof(wide_char_t), (buffer_size / sizeof(wide_char_t)) - 1));
-                    else if(ValueLenOrInd == SQL_NULL_DATA)
-                        col.cbdata_[rowset_position_] = (SQLINTEGER) SQL_NULL_DATA;
-                    // Sequence of successful calls is:
-                    // SQL_NO_DATA or SQL_SUCCESS_WITH_INFO followed by SQL_SUCCESS.
-                } while(rc == SQL_SUCCESS_WITH_INFO);
-                if(rc == SQL_SUCCESS || rc == SQL_NO_DATA)
-                    convert(std::move(out), result);
-                else
-                    if(!success(rc))
-                        NANODBC_THROW_DATABASE_ERROR(stmt_.native_statement_handle(), SQL_HANDLE_STMT);;
-            }
-            else
-            {
-                // Type is unicode in the database, convert if necessary
-                const SQLWCHAR* s = reinterpret_cast<SQLWCHAR*>(col.pdata_ + rowset_position_ * col.clen_);
-                const string_type::size_type str_size = col.cbdata_[rowset_position_] / sizeof(SQLWCHAR);
-				convert(s, str_size, result);
-            }
-            return;
->>>>>>> 79b548ae
         }
         else
         {
             const char* s = col.pdata_ + rowset_position_ * col.clen_;
-<<<<<<< HEAD
-            const std::string::size_type str_size = std::strlen(s);
-            result.assign(s, s + str_size);
-=======
-            result.assign(s, s + column_size);
-            return;
-        }
-
-        case SQL_C_LONG:
-        {
-            std::string buffer(column_size + 1, 0); // ensure terminating null
-            const wide_char_t data = *reinterpret_cast<wide_char_t*>(col.pdata_ + rowset_position_ * col.clen_);
-            const int bytes = std::snprintf(const_cast<char*>(buffer.data()), column_size + 1, "%d", data);
-            if(bytes == -1)
-                throw type_incompatible_error();
-			// Passing the C pointer drops trailing nulls
-            convert(buffer.data(), result);
-            return;
-        }
-
-        case SQL_C_SBIGINT:
-        {
-            using namespace std; // in case intmax_t is in namespace std
-			std::string buffer(column_size + 1, 0); // ensure terminating null
-			const intmax_t data = (intmax_t)*reinterpret_cast<int64_t*>(col.pdata_ + rowset_position_ * col.clen_);
-            const int bytes = std::snprintf(const_cast<char*>(buffer.data()), column_size + 1, "%jd", data);
-            if(bytes == -1)
-                throw type_incompatible_error();
-			// Passing the C pointer drops trailing nulls
-			convert(buffer.data(), result);
-            return;
-        }
-
-        case SQL_C_FLOAT:
-        {
-			std::string buffer(column_size + 1, 0); // ensure terminating null
-            const float data = *reinterpret_cast<float*>(col.pdata_ + rowset_position_ * col.clen_);
-            const int bytes = std::snprintf(const_cast<char*>(buffer.data()), column_size + 1, "%f", data);
-            if(bytes == -1)
-                throw type_incompatible_error();
-			// Passing the C pointer drops trailing nulls
-			convert(buffer.data(), result);
-            return;
-        }
-
-        case SQL_C_DOUBLE:
-        {
-			const SQLULEN width = column_size + 2; // account for decimal mark and sign
-			std::string buffer(width + 1, 0); // ensure terminating null
-            const double data = *reinterpret_cast<double*>(col.pdata_ + rowset_position_ * col.clen_);
-            const int bytes = std::snprintf(
-                const_cast<char*>(buffer.data())
-                , width + 1
-                , "%.*lf"                       // restrict the number of digits
-                , col.scale_                    // number of digits after the decimal point
-                , data);
-            if(bytes == -1)
-                throw type_incompatible_error();
-			// Passing the C pointer drops trailing nulls
-            convert(buffer.data(), result);
-            return;
->>>>>>> 79b548ae
+            convert(s, result);
         }
         return;
     }
@@ -2923,8 +2666,7 @@
             // Use a string builder to build the output string.
             wide_string_type out;
             // The length of the data available to return, decreasing with subsequent SQLGetData
-            // calls.
-            // But, NOT the length of data returned into the buffer (apart from the final call).
+            // calls. But, NOT the length of data returned into the buf (apart from the final call).
             SQLLEN ValueLenOrInd;
             SQLRETURN rc;
 
@@ -2958,10 +2700,9 @@
                 // SQL_NO_DATA or SQL_SUCCESS_WITH_INFO followed by SQL_SUCCESS.
             } while (rc == SQL_SUCCESS_WITH_INFO);
             if (rc == SQL_SUCCESS || rc == SQL_NO_DATA)
-                convert(out, result);
+                convert(std::move(out), result);
             else if (!success(rc))
                 NANODBC_THROW_DATABASE_ERROR(stmt_.native_statement_handle(), SQL_HANDLE_STMT);
-            ;
         }
         else
         {
@@ -2970,8 +2711,7 @@
                 reinterpret_cast<SQLWCHAR*>(col.pdata_ + rowset_position_ * col.clen_);
             const string_type::size_type str_size =
                 col.cbdata_[rowset_position_] / sizeof(SQLWCHAR);
-            wide_string_type temp(s, s + str_size);
-            convert(temp, result);
+            convert(s, str_size, result);
         }
         return;
     }
@@ -2985,74 +2725,50 @@
 
     case SQL_C_LONG:
     {
-        std::string buffer;
-        buffer.reserve(column_size + 1); // ensure terminating null
-        buffer.resize(buffer.capacity());
-        using std::fill;
-        fill(buffer.begin(), buffer.end(), '\0');
-        const int32_t data = *reinterpret_cast<int32_t*>(col.pdata_ + rowset_position_ * col.clen_);
+        std::string buffer(column_size + 1, 0); // ensure terminating null
+        const wide_char_t data =
+            *reinterpret_cast<wide_char_t*>(col.pdata_ + rowset_position_ * col.clen_);
         const int bytes =
             std::snprintf(const_cast<char*>(buffer.data()), column_size + 1, "%d", data);
         if (bytes == -1)
             throw type_incompatible_error();
-        else if ((SQLULEN)bytes < column_size)
-            buffer.resize(bytes);
-        buffer.resize(std::strlen(buffer.data())); // drop any trailing nulls
-        result.reserve(buffer.size() * sizeof(string_type::value_type));
-        convert(buffer, result);
+        // Passing the C pointer drops trailing nulls
+        convert(buffer.data(), result);
         return;
     }
 
     case SQL_C_SBIGINT:
     {
-        using namespace std; // in case intmax_t is in namespace std
-        std::string buffer;
-        buffer.reserve(column_size + 1); // ensure terminating null
-        buffer.resize(buffer.capacity());
-        using std::fill;
-        fill(buffer.begin(), buffer.end(), '\0');
+        using namespace std;                    // in case intmax_t is in namespace std
+        std::string buffer(column_size + 1, 0); // ensure terminating null
         const intmax_t data =
             (intmax_t) * reinterpret_cast<int64_t*>(col.pdata_ + rowset_position_ * col.clen_);
         const int bytes =
             std::snprintf(const_cast<char*>(buffer.data()), column_size + 1, "%jd", data);
         if (bytes == -1)
             throw type_incompatible_error();
-        else if ((SQLULEN)bytes < column_size)
-            buffer.resize(bytes);
-        buffer.resize(std::strlen(buffer.data())); // drop any trailing nulls
-        result.reserve(buffer.size() * sizeof(string_type::value_type));
-        convert(buffer, result);
+        // Passing the C pointer drops trailing nulls
+        convert(buffer.data(), result);
         return;
     }
 
     case SQL_C_FLOAT:
     {
-        std::string buffer;
-        buffer.reserve(column_size + 1); // ensure terminating null
-        buffer.resize(buffer.capacity());
-        using std::fill;
-        fill(buffer.begin(), buffer.end(), '\0');
+        std::string buffer(column_size + 1, 0); // ensure terminating null
         const float data = *reinterpret_cast<float*>(col.pdata_ + rowset_position_ * col.clen_);
         const int bytes =
             std::snprintf(const_cast<char*>(buffer.data()), column_size + 1, "%f", data);
         if (bytes == -1)
             throw type_incompatible_error();
-        else if ((SQLULEN)bytes < column_size)
-            buffer.resize(bytes);
-        buffer.resize(std::strlen(buffer.data())); // drop any trailing nulls
-        result.reserve(buffer.size() * sizeof(string_type::value_type));
-        convert(buffer, result);
+        // Passing the C pointer drops trailing nulls
+        convert(buffer.data(), result);
         return;
     }
 
     case SQL_C_DOUBLE:
     {
-        std::string buffer;
         const SQLULEN width = column_size + 2; // account for decimal mark and sign
-        buffer.reserve(width + 1);             // ensure terminating null
-        buffer.resize(buffer.capacity());
-        using std::fill;
-        fill(buffer.begin(), buffer.end(), '\0');
+        std::string buffer(width + 1, 0);      // ensure terminating null
         const double data = *reinterpret_cast<double*>(col.pdata_ + rowset_position_ * col.clen_);
         const int bytes = std::snprintf(
             const_cast<char*>(buffer.data()),
@@ -3062,11 +2778,8 @@
             data);
         if (bytes == -1)
             throw type_incompatible_error();
-        else if ((SQLULEN)bytes < column_size)
-            buffer.resize(bytes);
-        buffer.resize(std::strlen(buffer.data())); // drop any trailing nulls
-        result.reserve(buffer.size() * sizeof(string_type::value_type));
-        convert(buffer, result);
+        // Passing the C pointer drops trailing nulls
+        convert(buffer.data(), result);
         return;
     }
 
